PODS:
  - 1PasswordExtension (1.8.6)
  - Alamofire (4.8.0)
  - AppAuth (1.4.0):
    - AppAuth/Core (= 1.4.0)
    - AppAuth/ExternalUserAgent (= 1.4.0)
  - AppAuth/Core (1.4.0)
  - AppAuth/ExternalUserAgent (1.4.0)
  - Automattic-Tracks-iOS (0.6.0):
    - CocoaLumberjack (~> 3)
    - Reachability (~> 3)
    - Sentry (~> 4)
    - Sodium-Fork (= 0.8.2)
    - UIDeviceIdentifier (~> 1)
  - Charts (3.6.0):
    - Charts/Core (= 3.6.0)
  - Charts/Core (3.6.0)
  - CocoaLumberjack (3.5.3):
    - CocoaLumberjack/Core (= 3.5.3)
  - CocoaLumberjack/Core (3.5.3)
  - CocoaLumberjack/Swift (3.5.3):
    - CocoaLumberjack/Core
  - FormatterKit/Resources (1.8.2)
  - FormatterKit/TimeIntervalFormatter (1.8.2):
    - FormatterKit/Resources
  - GoogleSignIn (5.0.2):
    - AppAuth (~> 1.2)
    - GTMAppAuth (~> 1.0)
    - GTMSessionFetcher/Core (~> 1.1)
  - Gridicons (1.0)
  - GTMAppAuth (1.1.0):
    - AppAuth/Core (~> 1.4)
    - GTMSessionFetcher (~> 1.4)
  - GTMSessionFetcher (1.5.0):
    - GTMSessionFetcher/Full (= 1.5.0)
  - GTMSessionFetcher/Core (1.5.0)
  - GTMSessionFetcher/Full (1.5.0):
    - GTMSessionFetcher/Core (= 1.5.0)
  - KeychainAccess (3.2.1)
  - Kingfisher (5.11.0):
    - Kingfisher/Core (= 5.11.0)
  - Kingfisher/Core (5.11.0)
  - lottie-ios (3.1.9)
  - NSObject-SafeExpectations (0.0.4)
  - "NSURL+IDN (0.4)"
  - Reachability (3.2)
  - Sentry (4.5.0):
    - Sentry/Core (= 4.5.0)
  - Sentry/Core (4.5.0)
  - Sodium-Fork (0.8.2)
  - Sourcery (0.18.0)
  - SVProgressHUD (2.2.5)
  - UIDeviceIdentifier (1.5.0)
  - WordPress-Aztec-iOS (1.11.0)
  - WordPress-Editor-iOS (1.11.0):
    - WordPress-Aztec-iOS (= 1.11.0)
<<<<<<< HEAD
  - WordPressAuthenticator (1.33.0-beta.2):
=======
  - WordPressAuthenticator (1.33.0-beta.3):
>>>>>>> 396638b7
    - 1PasswordExtension (~> 1.8.6)
    - Alamofire (~> 4.8)
    - CocoaLumberjack (~> 3.5)
    - GoogleSignIn (~> 5.0.2)
    - Gridicons (~> 1.0)
    - lottie-ios (~> 3.1.6)
    - "NSURL+IDN (= 0.4)"
    - SVProgressHUD (~> 2.2.5)
    - WordPressKit (~> 4.18-beta)
    - WordPressShared (~> 1.12-beta)
    - WordPressUI (~> 1.7-beta)
  - WordPressKit (4.24.0-beta.4):
    - Alamofire (~> 4.8.0)
    - CocoaLumberjack (~> 3.4)
    - NSObject-SafeExpectations (= 0.0.4)
    - UIDeviceIdentifier (~> 1.4)
    - WordPressShared (~> 1.12)
    - wpxmlrpc (~> 0.9)
  - WordPressShared (1.12.0):
    - CocoaLumberjack (~> 3.4)
    - FormatterKit/TimeIntervalFormatter (= 1.8.2)
  - WordPressUI (1.7.2)
  - Wormholy (1.6.4)
  - WPMediaPicker (1.7.1)
  - wpxmlrpc (0.9.0)
  - XLPagerTabStrip (9.0.0)
  - ZendeskCommonUISDK (4.2.0):
    - ZendeskSDKConfigurationsSDK (~> 1.1.2)
  - ZendeskCoreSDK (2.2.2)
  - ZendeskMessagingAPISDK (3.2.0):
    - ZendeskSDKConfigurationsSDK (~> 1.1.2)
  - ZendeskMessagingSDK (3.2.0):
    - ZendeskCommonUISDK (~> 4.2.0)
    - ZendeskMessagingAPISDK (~> 3.2.0)
  - ZendeskSDKConfigurationsSDK (1.1.3)
  - ZendeskSupportProvidersSDK (5.0.1):
    - ZendeskCoreSDK (~> 2.2.1)
  - ZendeskSupportSDK (5.0.1):
    - ZendeskMessagingSDK (~> 3.2.0)
    - ZendeskSupportProvidersSDK (~> 5.0.1)

DEPENDENCIES:
  - Alamofire (~> 4.8)
  - Automattic-Tracks-iOS (~> 0.6.0)
  - Charts (~> 3.6.0)
  - CocoaLumberjack (~> 3.5)
  - CocoaLumberjack/Swift (~> 3.5)
  - Gridicons (~> 1.0)
  - KeychainAccess (~> 3.2)
  - Kingfisher (~> 5.11.0)
  - Sourcery (~> 0.18)
  - WordPress-Editor-iOS (~> 1.11.0)
<<<<<<< HEAD
  - WordPressAuthenticator (from `https://github.com/wordpress-mobile/WordPressAuthenticator-iOS.git`, branch `issue/551-magic-link`)
=======
  - WordPressAuthenticator (~> 1.33.0-beta.3)
>>>>>>> 396638b7
  - WordPressShared (~> 1.12)
  - WordPressUI (~> 1.7.2)
  - Wormholy (~> 1.6.4)
  - WPMediaPicker (~> 1.7.1)
  - XLPagerTabStrip (~> 9.0)
  - ZendeskSupportSDK (~> 5.0)

SPEC REPOS:
  trunk:
    - 1PasswordExtension
    - Alamofire
    - AppAuth
    - Automattic-Tracks-iOS
    - Charts
    - CocoaLumberjack
    - FormatterKit
    - GoogleSignIn
    - Gridicons
    - GTMAppAuth
    - GTMSessionFetcher
    - KeychainAccess
    - Kingfisher
    - lottie-ios
    - NSObject-SafeExpectations
    - "NSURL+IDN"
    - Reachability
    - Sentry
    - Sodium-Fork
    - Sourcery
    - SVProgressHUD
    - UIDeviceIdentifier
    - WordPress-Aztec-iOS
    - WordPress-Editor-iOS
    - WordPressKit
    - WordPressShared
    - WordPressUI
    - Wormholy
    - WPMediaPicker
    - wpxmlrpc
    - XLPagerTabStrip
    - ZendeskCommonUISDK
    - ZendeskCoreSDK
    - ZendeskMessagingAPISDK
    - ZendeskMessagingSDK
    - ZendeskSDKConfigurationsSDK
    - ZendeskSupportProvidersSDK
    - ZendeskSupportSDK

EXTERNAL SOURCES:
  WordPressAuthenticator:
    :branch: issue/551-magic-link
    :git: https://github.com/wordpress-mobile/WordPressAuthenticator-iOS.git

CHECKOUT OPTIONS:
  WordPressAuthenticator:
    :commit: 3f5a8654cbe893e60afa124638eed8e9f7df3f7f
    :git: https://github.com/wordpress-mobile/WordPressAuthenticator-iOS.git

SPEC CHECKSUMS:
  1PasswordExtension: f97cc80ae58053c331b2b6dc8843ba7103b33794
  Alamofire: 3ec537f71edc9804815215393ae2b1a8ea33a844
  AppAuth: 31bcec809a638d7bd2f86ea8a52bd45f6e81e7c7
  Automattic-Tracks-iOS: c525679cbf91ac8bcbcbed01bdaa564867173182
  Charts: b1e3a1f5a1c9ba5394438ca3b91bd8c9076310af
  CocoaLumberjack: 2f44e60eb91c176d471fdba43b9e3eae6a721947
  FormatterKit: 4b8f29acc9b872d5d12a63efb560661e8f2e1b98
  GoogleSignIn: 7137d297ddc022a7e0aa4619c86d72c909fa7213
  Gridicons: f032dbc3350f8648e0fabe3e531b72cf97d428a9
  GTMAppAuth: 197a8dabfea5d665224aa00d17f164fc2248dab9
  GTMSessionFetcher: b3503b20a988c4e20cc189aa798fd18220133f52
  KeychainAccess: d5470352939ced6d6f7fb51cb2e67aae51fc294f
  Kingfisher: 4569606189149e19c7d9439f47e885d0679b7a90
  lottie-ios: 3a3758ef5a008e762faec9c9d50a39842f26d124
  NSObject-SafeExpectations: ab8fe623d36b25aa1f150affa324e40a2f3c0374
  "NSURL+IDN": afc873e639c18138a1589697c3add197fe8679ca
  Reachability: 33e18b67625424e47b6cde6d202dce689ad7af96
  Sentry: ab6c209f23700d1460691dbc90e19ed0a05d496b
  Sodium-Fork: 45fe3a7c675898ca0635af4eadcb34985477e868
  Sourcery: e0e8658a1ce6d9f475156ad3ffce4c68f1261b3e
  SVProgressHUD: 1428aafac632c1f86f62aa4243ec12008d7a51d6
  UIDeviceIdentifier: a79ccdfc940373835a7d8e9fc7541e6bf61b6319
  WordPress-Aztec-iOS: 050b34d4c3adfb7c60363849049b13d60683b348
  WordPress-Editor-iOS: 304098424f1051cb271546c99f906aac296b1b81
<<<<<<< HEAD
  WordPressAuthenticator: 68540d8d1a8ca28504a4a0b701e17c5c2925bbb1
=======
  WordPressAuthenticator: a5f882e72e44eece01fadf94ffbd5abf57456274
>>>>>>> 396638b7
  WordPressKit: d084acd74bafd78d70ccb95686ceb927c825324e
  WordPressShared: 38cb62e9cb998d4dc3c1611f17934c6875a6b3e8
  WordPressUI: cb5d0c58f92778b6dffcdcb8234ed8d7a930ce90
  Wormholy: 2e70f64227e010d363f8d33268369f77faf12471
  WPMediaPicker: 46ae5807c8f64d30a39c28812ad150837a424ed2
  wpxmlrpc: bf55a43a7e710bd2a4fb8c02dfe83b1246f14f13
  XLPagerTabStrip: 61c57fd61f611ee5f01ff1495ad6fbee8bf496c5
  ZendeskCommonUISDK: afbee7c58c04cf88012a48c079599ec0d1590d16
  ZendeskCoreSDK: 86513e62c1ab68913416c9044463d9b687ca944f
  ZendeskMessagingAPISDK: c12dacdb94a89a957d911d5cff82a7cc9ee9666b
  ZendeskMessagingSDK: 9cd3a5af8bc0766b5e4774d8cbd8a0468263af97
  ZendeskSDKConfigurationsSDK: 918241bc7ec30e0af9e1b16333d54a584ee8ab9e
  ZendeskSupportProvidersSDK: e183d32abac888c448469e2005c4a5a8c3ed73f0
  ZendeskSupportSDK: e52f37fa8bcba91f024b81025869fe5a2860f741

<<<<<<< HEAD
PODFILE CHECKSUM: 534730f44c5dba5e0bccdafde2466b725470a02a
=======
PODFILE CHECKSUM: 39841385f72bbd459a4c906cd5abed5ead63204d
>>>>>>> 396638b7

COCOAPODS: 1.10.0<|MERGE_RESOLUTION|>--- conflicted
+++ resolved
@@ -54,11 +54,7 @@
   - WordPress-Aztec-iOS (1.11.0)
   - WordPress-Editor-iOS (1.11.0):
     - WordPress-Aztec-iOS (= 1.11.0)
-<<<<<<< HEAD
-  - WordPressAuthenticator (1.33.0-beta.2):
-=======
-  - WordPressAuthenticator (1.33.0-beta.3):
->>>>>>> 396638b7
+  - WordPressAuthenticator (1.33.0-beta.4):
     - 1PasswordExtension (~> 1.8.6)
     - Alamofire (~> 4.8)
     - CocoaLumberjack (~> 3.5)
@@ -111,11 +107,7 @@
   - Kingfisher (~> 5.11.0)
   - Sourcery (~> 0.18)
   - WordPress-Editor-iOS (~> 1.11.0)
-<<<<<<< HEAD
   - WordPressAuthenticator (from `https://github.com/wordpress-mobile/WordPressAuthenticator-iOS.git`, branch `issue/551-magic-link`)
-=======
-  - WordPressAuthenticator (~> 1.33.0-beta.3)
->>>>>>> 396638b7
   - WordPressShared (~> 1.12)
   - WordPressUI (~> 1.7.2)
   - Wormholy (~> 1.6.4)
@@ -171,7 +163,7 @@
 
 CHECKOUT OPTIONS:
   WordPressAuthenticator:
-    :commit: 3f5a8654cbe893e60afa124638eed8e9f7df3f7f
+    :commit: 97cffec1f69ed98e0defd279dacd901555b9c810
     :git: https://github.com/wordpress-mobile/WordPressAuthenticator-iOS.git
 
 SPEC CHECKSUMS:
@@ -199,11 +191,7 @@
   UIDeviceIdentifier: a79ccdfc940373835a7d8e9fc7541e6bf61b6319
   WordPress-Aztec-iOS: 050b34d4c3adfb7c60363849049b13d60683b348
   WordPress-Editor-iOS: 304098424f1051cb271546c99f906aac296b1b81
-<<<<<<< HEAD
-  WordPressAuthenticator: 68540d8d1a8ca28504a4a0b701e17c5c2925bbb1
-=======
-  WordPressAuthenticator: a5f882e72e44eece01fadf94ffbd5abf57456274
->>>>>>> 396638b7
+  WordPressAuthenticator: fe072b0b693f28c8bec7085bc0fc1522b0e9efd3
   WordPressKit: d084acd74bafd78d70ccb95686ceb927c825324e
   WordPressShared: 38cb62e9cb998d4dc3c1611f17934c6875a6b3e8
   WordPressUI: cb5d0c58f92778b6dffcdcb8234ed8d7a930ce90
@@ -219,10 +207,6 @@
   ZendeskSupportProvidersSDK: e183d32abac888c448469e2005c4a5a8c3ed73f0
   ZendeskSupportSDK: e52f37fa8bcba91f024b81025869fe5a2860f741
 
-<<<<<<< HEAD
-PODFILE CHECKSUM: 534730f44c5dba5e0bccdafde2466b725470a02a
-=======
-PODFILE CHECKSUM: 39841385f72bbd459a4c906cd5abed5ead63204d
->>>>>>> 396638b7
+PODFILE CHECKSUM: 33400658a0748ca1f5c4158feece2ab97f340206
 
 COCOAPODS: 1.10.0