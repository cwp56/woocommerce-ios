PODS:
  - 1PasswordExtension (1.8.6)
  - Alamofire (4.8.0)
  - AppAuth (1.4.0):
    - AppAuth/Core (= 1.4.0)
    - AppAuth/ExternalUserAgent (= 1.4.0)
  - AppAuth/Core (1.4.0)
  - AppAuth/ExternalUserAgent (1.4.0)
  - Automattic-Tracks-iOS (0.5.1):
    - CocoaLumberjack (~> 3)
    - Reachability (~> 3)
    - Sentry (~> 4)
    - Sodium (~> 0.8.0)
    - UIDeviceIdentifier (~> 1)
  - Charts (3.3.0):
    - Charts/Core (= 3.3.0)
  - Charts/Core (3.3.0)
  - CocoaLumberjack (3.5.3):
    - CocoaLumberjack/Core (= 3.5.3)
  - CocoaLumberjack/Core (3.5.3)
  - CocoaLumberjack/Swift (3.5.3):
    - CocoaLumberjack/Core
  - FormatterKit/Resources (1.8.2)
  - FormatterKit/TimeIntervalFormatter (1.8.2):
    - FormatterKit/Resources
  - GoogleSignIn (5.0.2):
    - AppAuth (~> 1.2)
    - GTMAppAuth (~> 1.0)
    - GTMSessionFetcher/Core (~> 1.1)
  - Gridicons (1.0)
  - GTMAppAuth (1.0.0):
    - AppAuth/Core (~> 1.0)
    - GTMSessionFetcher (~> 1.1)
  - GTMSessionFetcher (1.4.0):
    - GTMSessionFetcher/Full (= 1.4.0)
  - GTMSessionFetcher/Core (1.4.0)
  - GTMSessionFetcher/Full (1.4.0):
    - GTMSessionFetcher/Core (= 1.4.0)
  - KeychainAccess (3.2.1)
  - Kingfisher (5.11.0):
    - Kingfisher/Core (= 5.11.0)
  - Kingfisher/Core (5.11.0)
  - lottie-ios (3.1.6)
  - NSObject-SafeExpectations (0.0.4)
  - "NSURL+IDN (0.4)"
  - Reachability (3.2)
  - Sentry (4.5.0):
    - Sentry/Core (= 4.5.0)
  - Sentry/Core (4.5.0)
  - Sodium (0.8.0)
  - Sourcery (0.18.0)
  - SVProgressHUD (2.2.5)
  - UIDeviceIdentifier (1.5.0)
  - WordPress-Aztec-iOS (1.11.0)
  - WordPress-Editor-iOS (1.11.0):
    - WordPress-Aztec-iOS (= 1.11.0)
<<<<<<< HEAD
  - WordPressAuthenticator (1.26.0-beta.14):
=======
  - WordPressAuthenticator (1.26.0-beta.12):
>>>>>>> 6f20c816
    - 1PasswordExtension (= 1.8.6)
    - Alamofire (= 4.8)
    - CocoaLumberjack (~> 3.5)
    - GoogleSignIn (~> 5.0.2)
    - Gridicons (~> 1.0)
    - lottie-ios (= 3.1.6)
    - "NSURL+IDN (= 0.4)"
    - SVProgressHUD (= 2.2.5)
    - WordPressKit (~> 4.18-beta)
    - WordPressShared (~> 1.11-beta)
    - WordPressUI (~> 1.7.0)
  - WordPressKit (4.18.0-beta.1):
    - Alamofire (~> 4.8.0)
    - CocoaLumberjack (~> 3.4)
    - NSObject-SafeExpectations (= 0.0.4)
    - UIDeviceIdentifier (~> 1)
    - WordPressShared (~> 1.10-beta)
    - wpxmlrpc (~> 0.9.0-beta)
  - WordPressShared (1.11.0):
    - CocoaLumberjack (~> 3.4)
    - FormatterKit/TimeIntervalFormatter (= 1.8.2)
  - WordPressUI (1.7.2-beta.1)
  - Wormholy (1.6.2)
  - WPMediaPicker (1.7.1)
  - wpxmlrpc (0.9.0-beta.1)
  - XLPagerTabStrip (9.0.0)
  - ZendeskCommonUISDK (4.2.0):
    - ZendeskSDKConfigurationsSDK (~> 1.1.2)
  - ZendeskCoreSDK (2.2.2)
  - ZendeskMessagingAPISDK (3.2.0):
    - ZendeskSDKConfigurationsSDK (~> 1.1.2)
  - ZendeskMessagingSDK (3.2.0):
    - ZendeskCommonUISDK (~> 4.2.0)
    - ZendeskMessagingAPISDK (~> 3.2.0)
  - ZendeskSDKConfigurationsSDK (1.1.3)
  - ZendeskSupportProvidersSDK (5.0.1):
    - ZendeskCoreSDK (~> 2.2.1)
  - ZendeskSupportSDK (5.0.1):
    - ZendeskMessagingSDK (~> 3.2.0)
    - ZendeskSupportProvidersSDK (~> 5.0.1)

DEPENDENCIES:
  - Alamofire (~> 4.8)
  - Automattic-Tracks-iOS (~> 0.5.1)
  - Charts (~> 3.3.0)
  - CocoaLumberjack (~> 3.5)
  - CocoaLumberjack/Swift (~> 3.5)
  - Gridicons (~> 1.0)
  - KeychainAccess (~> 3.2)
  - Kingfisher (~> 5.11.0)
  - Sourcery (~> 0.18)
  - WordPress-Editor-iOS (~> 1.11.0)
  - WordPressAuthenticator (~> 1.26.0-beta)
  - WordPressShared (~> 1.11)
  - WordPressUI (~> 1.7.2-beta)
  - Wormholy (~> 1.6.2)
  - WPMediaPicker (~> 1.7.1)
  - XLPagerTabStrip (~> 9.0)
  - ZendeskSupportSDK (~> 5.0)

SPEC REPOS:
  trunk:
    - 1PasswordExtension
    - Alamofire
    - AppAuth
    - Automattic-Tracks-iOS
    - Charts
    - CocoaLumberjack
    - FormatterKit
    - GoogleSignIn
    - Gridicons
    - GTMAppAuth
    - GTMSessionFetcher
    - KeychainAccess
    - Kingfisher
    - lottie-ios
    - NSObject-SafeExpectations
    - "NSURL+IDN"
    - Reachability
    - Sentry
    - Sodium
    - Sourcery
    - SVProgressHUD
    - UIDeviceIdentifier
    - WordPress-Aztec-iOS
    - WordPress-Editor-iOS
    - WordPressAuthenticator
    - WordPressKit
    - WordPressShared
    - WordPressUI
    - Wormholy
    - WPMediaPicker
    - wpxmlrpc
    - XLPagerTabStrip
    - ZendeskCommonUISDK
    - ZendeskCoreSDK
    - ZendeskMessagingAPISDK
    - ZendeskMessagingSDK
    - ZendeskSDKConfigurationsSDK
    - ZendeskSupportProvidersSDK
    - ZendeskSupportSDK

SPEC CHECKSUMS:
  1PasswordExtension: f97cc80ae58053c331b2b6dc8843ba7103b33794
  Alamofire: 3ec537f71edc9804815215393ae2b1a8ea33a844
  AppAuth: 31bcec809a638d7bd2f86ea8a52bd45f6e81e7c7
  Automattic-Tracks-iOS: ac2cf9d8332fef72cf3e6de7b14012e7a0672676
  Charts: e0dd4cd8f257bccf98407b58183ddca8e8d5b578
  CocoaLumberjack: 2f44e60eb91c176d471fdba43b9e3eae6a721947
  FormatterKit: 4b8f29acc9b872d5d12a63efb560661e8f2e1b98
  GoogleSignIn: 7137d297ddc022a7e0aa4619c86d72c909fa7213
  Gridicons: f032dbc3350f8648e0fabe3e531b72cf97d428a9
  GTMAppAuth: 4deac854479704f348309e7b66189e604cf5e01e
  GTMSessionFetcher: 6f5c8abbab8a9bce4bb3f057e317728ec6182b10
  KeychainAccess: d5470352939ced6d6f7fb51cb2e67aae51fc294f
  Kingfisher: 4569606189149e19c7d9439f47e885d0679b7a90
  lottie-ios: 85ce835dd8c53e02509f20729fc7d6a4e6645a0a
  NSObject-SafeExpectations: ab8fe623d36b25aa1f150affa324e40a2f3c0374
  "NSURL+IDN": afc873e639c18138a1589697c3add197fe8679ca
  Reachability: 33e18b67625424e47b6cde6d202dce689ad7af96
  Sentry: ab6c209f23700d1460691dbc90e19ed0a05d496b
  Sodium: 63c0ca312a932e6da481689537d4b35568841bdc
  Sourcery: e0e8658a1ce6d9f475156ad3ffce4c68f1261b3e
  SVProgressHUD: 1428aafac632c1f86f62aa4243ec12008d7a51d6
  UIDeviceIdentifier: a79ccdfc940373835a7d8e9fc7541e6bf61b6319
  WordPress-Aztec-iOS: 050b34d4c3adfb7c60363849049b13d60683b348
  WordPress-Editor-iOS: 304098424f1051cb271546c99f906aac296b1b81
<<<<<<< HEAD
  WordPressAuthenticator: aac1312fd60a8563583f7d10765e835cea65eb17
=======
  WordPressAuthenticator: abf28d3086000389c2bd0eb481c9d2de18cbbde2
>>>>>>> 6f20c816
  WordPressKit: 35574a223dd23320866813677d908cf81c8a4750
  WordPressShared: b56046080c99d41519d097c970df663fda48e218
  WordPressUI: 1765e695563562da513b0dd5ddb95dcf59d9f604
  Wormholy: 5a186f877829e7d488963b09f204e0186b40c9a8
  WPMediaPicker: 46ae5807c8f64d30a39c28812ad150837a424ed2
  wpxmlrpc: 54196a1c23d1298f05895cc375a8f91385106fd0
  XLPagerTabStrip: 61c57fd61f611ee5f01ff1495ad6fbee8bf496c5
  ZendeskCommonUISDK: afbee7c58c04cf88012a48c079599ec0d1590d16
  ZendeskCoreSDK: 86513e62c1ab68913416c9044463d9b687ca944f
  ZendeskMessagingAPISDK: c12dacdb94a89a957d911d5cff82a7cc9ee9666b
  ZendeskMessagingSDK: 9cd3a5af8bc0766b5e4774d8cbd8a0468263af97
  ZendeskSDKConfigurationsSDK: 918241bc7ec30e0af9e1b16333d54a584ee8ab9e
  ZendeskSupportProvidersSDK: e183d32abac888c448469e2005c4a5a8c3ed73f0
  ZendeskSupportSDK: e52f37fa8bcba91f024b81025869fe5a2860f741

PODFILE CHECKSUM: 7c356eafb9a0e5726aec58c67acd0f65cc9f308d

COCOAPODS: 1.9.1<|MERGE_RESOLUTION|>--- conflicted
+++ resolved
@@ -54,11 +54,7 @@
   - WordPress-Aztec-iOS (1.11.0)
   - WordPress-Editor-iOS (1.11.0):
     - WordPress-Aztec-iOS (= 1.11.0)
-<<<<<<< HEAD
   - WordPressAuthenticator (1.26.0-beta.14):
-=======
-  - WordPressAuthenticator (1.26.0-beta.12):
->>>>>>> 6f20c816
     - 1PasswordExtension (= 1.8.6)
     - Alamofire (= 4.8)
     - CocoaLumberjack (~> 3.5)
@@ -70,7 +66,7 @@
     - WordPressKit (~> 4.18-beta)
     - WordPressShared (~> 1.11-beta)
     - WordPressUI (~> 1.7.0)
-  - WordPressKit (4.18.0-beta.1):
+  - WordPressKit (4.18.0-beta.2):
     - Alamofire (~> 4.8.0)
     - CocoaLumberjack (~> 3.4)
     - NSObject-SafeExpectations (= 0.0.4)
@@ -186,12 +182,8 @@
   UIDeviceIdentifier: a79ccdfc940373835a7d8e9fc7541e6bf61b6319
   WordPress-Aztec-iOS: 050b34d4c3adfb7c60363849049b13d60683b348
   WordPress-Editor-iOS: 304098424f1051cb271546c99f906aac296b1b81
-<<<<<<< HEAD
   WordPressAuthenticator: aac1312fd60a8563583f7d10765e835cea65eb17
-=======
-  WordPressAuthenticator: abf28d3086000389c2bd0eb481c9d2de18cbbde2
->>>>>>> 6f20c816
-  WordPressKit: 35574a223dd23320866813677d908cf81c8a4750
+  WordPressKit: 7fb381043697d3f1ec7c0f52407aa0fd54b544db
   WordPressShared: b56046080c99d41519d097c970df663fda48e218
   WordPressUI: 1765e695563562da513b0dd5ddb95dcf59d9f604
   Wormholy: 5a186f877829e7d488963b09f204e0186b40c9a8
