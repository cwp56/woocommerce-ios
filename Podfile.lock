PODS:
  - 1PasswordExtension (1.8.6)
  - Alamofire (4.8.0)
  - AppAuth (1.3.1):
    - AppAuth/Core (= 1.3.1)
    - AppAuth/ExternalUserAgent (= 1.3.1)
  - AppAuth/Core (1.3.1)
  - AppAuth/ExternalUserAgent (1.3.1)
  - Automattic-Tracks-iOS (0.5.1-beta.1):
    - CocoaLumberjack (~> 3)
    - Reachability (~> 3)
    - Sentry (~> 4)
    - Sodium (~> 0.8.0)
    - UIDeviceIdentifier (~> 1)
  - Charts (3.3.0):
    - Charts/Core (= 3.3.0)
  - Charts/Core (3.3.0)
  - CocoaLumberjack (3.5.3):
    - CocoaLumberjack/Core (= 3.5.3)
  - CocoaLumberjack/Core (3.5.3)
  - CocoaLumberjack/Swift (3.5.3):
    - CocoaLumberjack/Core
  - FormatterKit/Resources (1.8.2)
  - FormatterKit/TimeIntervalFormatter (1.8.2):
    - FormatterKit/Resources
  - GoogleSignIn (5.0.2):
    - AppAuth (~> 1.2)
    - GTMAppAuth (~> 1.0)
    - GTMSessionFetcher/Core (~> 1.1)
  - Gridicons (1.0)
  - GTMAppAuth (1.0.0):
    - AppAuth/Core (~> 1.0)
    - GTMSessionFetcher (~> 1.1)
  - GTMSessionFetcher (1.4.0):
    - GTMSessionFetcher/Full (= 1.4.0)
  - GTMSessionFetcher/Core (1.4.0)
  - GTMSessionFetcher/Full (1.4.0):
    - GTMSessionFetcher/Core (= 1.4.0)
  - KeychainAccess (3.2.1)
  - Kingfisher (5.11.0):
    - Kingfisher/Core (= 5.11.0)
  - Kingfisher/Core (5.11.0)
  - lottie-ios (3.1.6)
  - NSObject-SafeExpectations (0.0.4)
  - "NSURL+IDN (0.4)"
  - Reachability (3.2)
  - Sentry (4.5.0):
    - Sentry/Core (= 4.5.0)
  - Sentry/Core (4.5.0)
  - Sodium (0.8.0)
  - Sourcery (0.18.0)
  - SVProgressHUD (2.2.5)
  - UIDeviceIdentifier (1.5.0)
  - WordPress-Aztec-iOS (1.11.0)
  - WordPress-Editor-iOS (1.11.0):
    - WordPress-Aztec-iOS (= 1.11.0)
  - WordPressAuthenticator (1.17.0):
    - 1PasswordExtension (= 1.8.6)
    - Alamofire (= 4.8)
    - CocoaLumberjack (~> 3.5)
    - GoogleSignIn (~> 5.0.2)
    - Gridicons (~> 1.0)
    - lottie-ios (= 3.1.6)
    - "NSURL+IDN (= 0.4)"
    - SVProgressHUD (= 2.2.5)
    - WordPressKit (~> 4.9.0)
    - WordPressShared (~> 1.8.16)
    - WordPressUI (~> 1.7.0)
  - WordPressKit (4.9.0):
    - Alamofire (~> 4.8.0)
    - CocoaLumberjack (~> 3.4)
    - NSObject-SafeExpectations (= 0.0.4)
    - UIDeviceIdentifier (~> 1)
    - WordPressShared (~> 1.8.16)
    - wpxmlrpc (= 0.8.5)
  - WordPressShared (1.8.16):
    - CocoaLumberjack (~> 3.4)
    - FormatterKit/TimeIntervalFormatter (= 1.8.2)
  - WordPressUI (1.7.0)
  - Wormholy (1.6.0)
  - WPMediaPicker (1.7.1)
  - wpxmlrpc (0.8.5)
  - XLPagerTabStrip (9.0.0)
  - ZendeskCommonUISDK (4.2.0):
    - ZendeskSDKConfigurationsSDK (~> 1.1.2)
  - ZendeskCoreSDK (2.2.2)
  - ZendeskMessagingAPISDK (3.2.0):
    - ZendeskSDKConfigurationsSDK (~> 1.1.2)
  - ZendeskMessagingSDK (3.2.0):
    - ZendeskCommonUISDK (~> 4.2.0)
    - ZendeskMessagingAPISDK (~> 3.2.0)
  - ZendeskSDKConfigurationsSDK (1.1.3)
  - ZendeskSupportProvidersSDK (5.0.1):
    - ZendeskCoreSDK (~> 2.2.1)
  - ZendeskSupportSDK (5.0.1):
    - ZendeskMessagingSDK (~> 3.2.0)
    - ZendeskSupportProvidersSDK (~> 5.0.1)

DEPENDENCIES:
  - Alamofire (~> 4.8)
  - Automattic-Tracks-iOS (~> 0.5.1-beta.1)
  - Charts (~> 3.3.0)
  - CocoaLumberjack (~> 3.5)
  - CocoaLumberjack/Swift (~> 3.5)
  - Gridicons (~> 1.0)
  - KeychainAccess (~> 3.2)
  - Kingfisher (~> 5.11.0)
  - Sourcery (~> 0.18)
  - WordPress-Editor-iOS (~> 1.11.0)
  - WordPressAuthenticator (= 1.17.0)
  - WordPressShared (~> 1.8.16)
  - WordPressUI (~> 1.7.0)
  - Wormholy (~> 1.6.0)
  - WPMediaPicker (~> 1.7.1)
  - XLPagerTabStrip (~> 9.0)
  - ZendeskSupportSDK (~> 5.0)

SPEC REPOS:
  trunk:
    - 1PasswordExtension
    - Alamofire
    - AppAuth
    - Automattic-Tracks-iOS
    - Charts
    - CocoaLumberjack
    - FormatterKit
    - GoogleSignIn
    - Gridicons
    - GTMAppAuth
    - GTMSessionFetcher
    - KeychainAccess
    - Kingfisher
    - lottie-ios
    - NSObject-SafeExpectations
    - "NSURL+IDN"
    - Reachability
    - Sentry
    - Sodium
    - Sourcery
    - SVProgressHUD
    - UIDeviceIdentifier
    - WordPress-Aztec-iOS
    - WordPress-Editor-iOS
    - WordPressAuthenticator
    - WordPressKit
    - WordPressShared
    - WordPressUI
    - Wormholy
    - WPMediaPicker
    - wpxmlrpc
    - XLPagerTabStrip
    - ZendeskCommonUISDK
    - ZendeskCoreSDK
    - ZendeskMessagingAPISDK
    - ZendeskMessagingSDK
    - ZendeskSDKConfigurationsSDK
    - ZendeskSupportProvidersSDK
    - ZendeskSupportSDK

SPEC CHECKSUMS:
  1PasswordExtension: f97cc80ae58053c331b2b6dc8843ba7103b33794
  Alamofire: 3ec537f71edc9804815215393ae2b1a8ea33a844
  AppAuth: 8803ba1aec6d00d9afd30093f82e600307eaa6ea
  Automattic-Tracks-iOS: 044b34f28f6584d36faa64d1183d353198ed3bd6
  Charts: e0dd4cd8f257bccf98407b58183ddca8e8d5b578
  CocoaLumberjack: 2f44e60eb91c176d471fdba43b9e3eae6a721947
  FormatterKit: 4b8f29acc9b872d5d12a63efb560661e8f2e1b98
  GoogleSignIn: 7137d297ddc022a7e0aa4619c86d72c909fa7213
  Gridicons: f032dbc3350f8648e0fabe3e531b72cf97d428a9
  GTMAppAuth: 4deac854479704f348309e7b66189e604cf5e01e
  GTMSessionFetcher: 6f5c8abbab8a9bce4bb3f057e317728ec6182b10
  KeychainAccess: d5470352939ced6d6f7fb51cb2e67aae51fc294f
  Kingfisher: 4569606189149e19c7d9439f47e885d0679b7a90
  lottie-ios: 85ce835dd8c53e02509f20729fc7d6a4e6645a0a
  NSObject-SafeExpectations: ab8fe623d36b25aa1f150affa324e40a2f3c0374
  "NSURL+IDN": afc873e639c18138a1589697c3add197fe8679ca
  Reachability: 33e18b67625424e47b6cde6d202dce689ad7af96
  Sentry: ab6c209f23700d1460691dbc90e19ed0a05d496b
  Sodium: 63c0ca312a932e6da481689537d4b35568841bdc
  Sourcery: e0e8658a1ce6d9f475156ad3ffce4c68f1261b3e
  SVProgressHUD: 1428aafac632c1f86f62aa4243ec12008d7a51d6
  UIDeviceIdentifier: a79ccdfc940373835a7d8e9fc7541e6bf61b6319
  WordPress-Aztec-iOS: 050b34d4c3adfb7c60363849049b13d60683b348
  WordPress-Editor-iOS: 304098424f1051cb271546c99f906aac296b1b81
  WordPressAuthenticator: 4b133a708d585c0e7ce374985051c5f40bcc157c
  WordPressKit: 2e707edd1b28e8dd0f74a40469ca6e7be7b20a70
  WordPressShared: 1bc316ed162f42af4e0fa2869437e9e28b532b01
  WordPressUI: 1cf47a3b78154faf69caa18569ee7ece1e510fa0
  Wormholy: f52cd3c384fb49ae3e8fdb2b1398b66746a65104
  WPMediaPicker: 46ae5807c8f64d30a39c28812ad150837a424ed2
  wpxmlrpc: 6a9bdd6ab9d1b159b384b0df0f3f39de9af4fecf
  XLPagerTabStrip: 61c57fd61f611ee5f01ff1495ad6fbee8bf496c5
  ZendeskCommonUISDK: afbee7c58c04cf88012a48c079599ec0d1590d16
  ZendeskCoreSDK: 86513e62c1ab68913416c9044463d9b687ca944f
  ZendeskMessagingAPISDK: c12dacdb94a89a957d911d5cff82a7cc9ee9666b
  ZendeskMessagingSDK: 9cd3a5af8bc0766b5e4774d8cbd8a0468263af97
  ZendeskSDKConfigurationsSDK: 918241bc7ec30e0af9e1b16333d54a584ee8ab9e
  ZendeskSupportProvidersSDK: e183d32abac888c448469e2005c4a5a8c3ed73f0
  ZendeskSupportSDK: e52f37fa8bcba91f024b81025869fe5a2860f741

<<<<<<< HEAD
PODFILE CHECKSUM: 953a63af12c643a7019b43d464daed77f0131c5d
=======
PODFILE CHECKSUM: 275a4d5205edc525cb03b508efe74f59c27adeb8
>>>>>>> 67e21518

COCOAPODS: 1.9.1<|MERGE_RESOLUTION|>--- conflicted
+++ resolved
@@ -6,7 +6,7 @@
     - AppAuth/ExternalUserAgent (= 1.3.1)
   - AppAuth/Core (1.3.1)
   - AppAuth/ExternalUserAgent (1.3.1)
-  - Automattic-Tracks-iOS (0.5.1-beta.1):
+  - Automattic-Tracks-iOS (0.4.5):
     - CocoaLumberjack (~> 3)
     - Reachability (~> 3)
     - Sentry (~> 4)
@@ -50,7 +50,7 @@
   - Sodium (0.8.0)
   - Sourcery (0.18.0)
   - SVProgressHUD (2.2.5)
-  - UIDeviceIdentifier (1.5.0)
+  - UIDeviceIdentifier (1.4.0)
   - WordPress-Aztec-iOS (1.11.0)
   - WordPress-Editor-iOS (1.11.0):
     - WordPress-Aztec-iOS (= 1.11.0)
@@ -98,7 +98,7 @@
 
 DEPENDENCIES:
   - Alamofire (~> 4.8)
-  - Automattic-Tracks-iOS (~> 0.5.1-beta.1)
+  - Automattic-Tracks-iOS (~> 0.4.5)
   - Charts (~> 3.3.0)
   - CocoaLumberjack (~> 3.5)
   - CocoaLumberjack/Swift (~> 3.5)
@@ -161,7 +161,7 @@
   1PasswordExtension: f97cc80ae58053c331b2b6dc8843ba7103b33794
   Alamofire: 3ec537f71edc9804815215393ae2b1a8ea33a844
   AppAuth: 8803ba1aec6d00d9afd30093f82e600307eaa6ea
-  Automattic-Tracks-iOS: 044b34f28f6584d36faa64d1183d353198ed3bd6
+  Automattic-Tracks-iOS: 7475e8e77cd142ddd1d10c0a3a7a04ac39a8cdb3
   Charts: e0dd4cd8f257bccf98407b58183ddca8e8d5b578
   CocoaLumberjack: 2f44e60eb91c176d471fdba43b9e3eae6a721947
   FormatterKit: 4b8f29acc9b872d5d12a63efb560661e8f2e1b98
@@ -179,7 +179,7 @@
   Sodium: 63c0ca312a932e6da481689537d4b35568841bdc
   Sourcery: e0e8658a1ce6d9f475156ad3ffce4c68f1261b3e
   SVProgressHUD: 1428aafac632c1f86f62aa4243ec12008d7a51d6
-  UIDeviceIdentifier: a79ccdfc940373835a7d8e9fc7541e6bf61b6319
+  UIDeviceIdentifier: 44f805037d21b94394821828f4fcaba34b38c2d0
   WordPress-Aztec-iOS: 050b34d4c3adfb7c60363849049b13d60683b348
   WordPress-Editor-iOS: 304098424f1051cb271546c99f906aac296b1b81
   WordPressAuthenticator: 4b133a708d585c0e7ce374985051c5f40bcc157c
@@ -198,10 +198,6 @@
   ZendeskSupportProvidersSDK: e183d32abac888c448469e2005c4a5a8c3ed73f0
   ZendeskSupportSDK: e52f37fa8bcba91f024b81025869fe5a2860f741
 
-<<<<<<< HEAD
-PODFILE CHECKSUM: 953a63af12c643a7019b43d464daed77f0131c5d
-=======
 PODFILE CHECKSUM: 275a4d5205edc525cb03b508efe74f59c27adeb8
->>>>>>> 67e21518
 
 COCOAPODS: 1.9.1