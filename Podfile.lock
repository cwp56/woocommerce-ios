--- conflicted
+++ resolved
@@ -1,11 +1,11 @@
 PODS:
   - 1PasswordExtension (1.8.5)
-  - Alamofire (4.7.3)
-  - Automattic-Tracks-iOS (0.4.1):
+  - Alamofire (4.8.0)
+  - Automattic-Tracks-iOS (0.4.3):
     - CocoaLumberjack (~> 3.5.2)
     - Reachability (~> 3.1)
     - Sentry (~> 4)
-    - UIDeviceIdentifier (~> 1.1.4)
+    - UIDeviceIdentifier (~> 1)
   - Charts (3.3.0):
     - Charts/Core (= 3.3.0)
   - Charts/Core (3.3.0)
@@ -40,34 +40,34 @@
   - NSObject-SafeExpectations (0.0.3)
   - "NSURL+IDN (0.3)"
   - Reachability (3.2)
-  - Sentry (4.4.3):
-    - Sentry/Core (= 4.4.3)
-  - Sentry/Core (4.4.3)
+  - Sentry (4.5.0):
+    - Sentry/Core (= 4.5.0)
+  - Sentry/Core (4.5.0)
   - SVProgressHUD (2.2.5)
-  - UIDeviceIdentifier (1.1.4)
+  - UIDeviceIdentifier (1.4.0)
   - WordPress-Aztec-iOS (1.11.0)
   - WordPress-Editor-iOS (1.11.0):
     - WordPress-Aztec-iOS (= 1.11.0)
-  - WordPressAuthenticator (1.10.7):
+  - WordPressAuthenticator (1.10.9):
     - 1PasswordExtension (= 1.8.5)
-    - Alamofire (= 4.7.3)
+    - Alamofire (= 4.8)
     - CocoaLumberjack (~> 3.5)
     - GoogleSignIn (~> 4.4)
     - Gridicons (~> 0.15)
     - lottie-ios (= 2.5.2)
     - "NSURL+IDN (= 0.3)"
     - SVProgressHUD (= 2.2.5)
-    - WordPressKit (~> 4.5.6-beta.1)
-    - WordPressShared (~> 1.8)
+    - WordPressKit (~> 4.5.9-beta)
+    - WordPressShared (~> 1.8.13-beta)
     - WordPressUI (~> 1.4-beta.1)
-  - WordPressKit (4.5.6):
-    - Alamofire (~> 4.7.3)
+  - WordPressKit (4.5.9):
+    - Alamofire (~> 4.8.0)
     - CocoaLumberjack (~> 3.4)
     - NSObject-SafeExpectations (= 0.0.3)
     - UIDeviceIdentifier (~> 1)
-    - WordPressShared (~> 1.8.0)
+    - WordPressShared (~> 1.8.13-beta)
     - wpxmlrpc (= 0.8.4)
-  - WordPressShared (1.8.10):
+  - WordPressShared (1.8.15):
     - CocoaLumberjack (~> 3.4)
     - FormatterKit/TimeIntervalFormatter (= 1.8.2)
   - WordPressUI (1.5.1)
@@ -75,13 +75,13 @@
   - WPMediaPicker (1.6.0)
   - wpxmlrpc (0.8.4)
   - XLPagerTabStrip (9.0.0)
-  - ZendeskSDK (4.0.0):
-    - ZendeskSDK/Providers (= 4.0.0)
-    - ZendeskSDK/UI (= 4.0.0)
-  - ZendeskSDK/Core (4.0.0)
-  - ZendeskSDK/Providers (4.0.0):
+  - ZendeskSDK (4.0.1):
+    - ZendeskSDK/Providers (= 4.0.1)
+    - ZendeskSDK/UI (= 4.0.1)
+  - ZendeskSDK/Core (4.0.1)
+  - ZendeskSDK/Providers (4.0.1):
     - ZendeskSDK/Core
-  - ZendeskSDK/UI (4.0.0):
+  - ZendeskSDK/UI (4.0.1):
     - ZendeskSDK/Core
     - ZendeskSDK/Providers
 
@@ -140,8 +140,8 @@
 
 SPEC CHECKSUMS:
   1PasswordExtension: 0e95bdea64ec8ff2f4f693be5467a09fac42a83d
-  Alamofire: c7287b6e5d7da964a70935e5db17046b7fde6568
-  Automattic-Tracks-iOS: a176848be4c95aa208184fe96d0322594ce230eb
+  Alamofire: 3ec537f71edc9804815215393ae2b1a8ea33a844
+  Automattic-Tracks-iOS: 5515b3e6a5e55183a244ca6cb013df26810fa994
   Charts: e0dd4cd8f257bccf98407b58183ddca8e8d5b578
   CocoaLumberjack: 2f44e60eb91c176d471fdba43b9e3eae6a721947
   FloatingPanel: 3c9d0e30fe350e1613157557769d2ec97f76b96b
@@ -156,25 +156,21 @@
   NSObject-SafeExpectations: b989b68a8a9b7b9f2b264a8b52ba9d7aab8f3129
   "NSURL+IDN": 82355a0afd532fe1de08f6417c134b49b1a1c4b3
   Reachability: 33e18b67625424e47b6cde6d202dce689ad7af96
-  Sentry: 14bdd673870e8cf64932b149fad5bbbf39a9b390
+  Sentry: ab6c209f23700d1460691dbc90e19ed0a05d496b
   SVProgressHUD: 1428aafac632c1f86f62aa4243ec12008d7a51d6
-  UIDeviceIdentifier: 8f8a24b257a4d978c8d40ad1e7355b944ffbfa8c
+  UIDeviceIdentifier: 44f805037d21b94394821828f4fcaba34b38c2d0
   WordPress-Aztec-iOS: 050b34d4c3adfb7c60363849049b13d60683b348
   WordPress-Editor-iOS: 304098424f1051cb271546c99f906aac296b1b81
-  WordPressAuthenticator: 9141ea5a2e2b227252f3da6b3282a467f62588ba
-  WordPressKit: 5b37877f273fc4bc7289eb736df3bd3122535bd4
-  WordPressShared: 5561910e9b6635874abeb10e450b7d2a29f23838
+  WordPressAuthenticator: 4ffdd86d693974b62dde2a46065bac0f906c188d
+  WordPressKit: 1b489f23c197f45e3fb4f2d0ebac3511b7fa62b8
+  WordPressShared: 02e0947034648cbd7251ffcc10f64d512f93a53b
   WordPressUI: ce0ac522146dabcd0a68ace24c0104dfdf6f4b0d
   Wormholy: f01b096b449a9fcab864a10f7e5b5693b1225c88
   WPMediaPicker: e5d28197da6b467d4e5975d64a49255977e39455
   wpxmlrpc: 6ba55c773cfa27083ae4a2173e69b19f46da98e2
   XLPagerTabStrip: 61c57fd61f611ee5f01ff1495ad6fbee8bf496c5
-  ZendeskSDK: 99679d8420a6d862773e2ddef0ebcc51b282317d
+  ZendeskSDK: a5d4a6b1f117ed3177d72bbcc09b51d7600dd299
 
-<<<<<<< HEAD
-PODFILE CHECKSUM: 25606fe2ba3b76ee328af90f9f64eaf6b02ce1c9
-=======
-PODFILE CHECKSUM: a2c0184384f0882a962e5bc4955f9b67fa680848
->>>>>>> 8213cbdd
+PODFILE CHECKSUM: 780c7a1350b510b21c5082399881ad34de4881fc
 
 COCOAPODS: 1.8.4