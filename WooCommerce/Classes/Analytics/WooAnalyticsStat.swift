import WordPressShared

/// This enum contains all of the events we track in the app. Please reference the "Woo Mobile Events Draft i2"
/// spreadsheet for more details.
///
/// One of goals of this `enum` is to be able to list all the event names that we use throughout
/// the app. We can also potentially make a parser to gather all the event names and automatically
/// compare them with WCAndroid. With that, we can make sure both platforms are tracking the
/// same events. Right now, we use the spreadsheet. XD
///
/// ### Type-Safe Properties
///
/// If an event has custom properties, add and use a constructor defined in `WooAnalyticsEvent`.
///
/// ### Excluding Site Properties
///
/// Note: If you would like to exclude site properties (e.g. `blog_id`) for a given event, please
/// add the event to the `WooAnalyticsStat.shouldSendSiteProperties` var.
///
public enum WooAnalyticsStat: String {

    // MARK: Application Events
    //
    case applicationInstalled                   = "application_installed"
    case applicationUpgraded                    = "application_upgraded"
    case applicationOpened                      = "application_opened"
    case applicationClosed                      = "application_closed"

    // MARK: Authentication Events
    //
    case signedIn                               = "signed_in"
    case logout                                 = "account_logout"
    case openedLogin                            = "login_accessed"
    case loginFailed                            = "login_failed_to_login"
    case loginAutoFillCredentialsFilled         = "login_autofill_credentials_filled"
    case loginAutoFillCredentialsUpdated        = "login_autofill_credentials_updated"
    case loginEmailFormViewed                   = "login_email_form_viewed"
    case loginMagicLinkOpenEmailClientViewed    = "login_magic_link_open_email_client_viewed"
    case loginMagicLinkRequestFormViewed        = "login_magic_link_request_form_viewed"
    case loginMagicLinkExited                   = "login_magic_link_exited"
    case loginMagicLinkFailed                   = "login_magic_link_failed"
    case loginMagicLinkOpened                   = "login_magic_link_opened"
    case loginMagicLinkRequested                = "login_magic_link_requested"
    case loginMagicLinkSucceeded                = "login_magic_link_succeeded"
    case loginPasswordFormViewed                = "login_password_form_viewed"
    case loginURLFormViewed                     = "login_url_form_viewed"
    case loginURLHelpScreenViewed               = "login_url_help_screen_viewed"
    case loginUsernamePasswordFormViewed        = "login_username_password_form_viewed"
    case loginTwoFactorFormViewed               = "login_two_factor_form_viewed"
    case loginEpilogueViewed                    = "login_epilogue_viewed"
    case loginProloguePaged                     = "login_prologue_paged"
    case loginPrologueViewed                    = "login_prologue_viewed"
    case loginPrologueContinueTapped            = "login_prologue_jetpack_login_button_tapped"
    case loginPrologueJetpackInstructions       = "login_prologue_jetpack_configuration_instructions_link_tapped"
    case loginForgotPasswordClicked             = "login_forgot_password_clicked"
    case loginSocialButtonClick                 = "login_social_button_click"
    case loginSocialButtonFailure               = "login_social_button_failure"
    case loginSocialConnectSuccess              = "login_social_connect_success"
    case loginSocialConnectFailure              = "login_social_connect_failure"
    case loginSocialSuccess                     = "login_social_login_success"
    case loginSocialFailure                     = "login_social_login_failure"
    case loginSocial2faNeeded                   = "login_social_2fa_needed"
    case loginSocialAccountsNeedConnecting      = "login_social_accounts_need_connecting"
    case loginSocialErrorUnknownUser            = "login_social_error_unknown_user"
    case onePasswordFailed                      = "one_password_failed"
    case onePasswordLogin                       = "one_password_login"
    case onePasswordSignup                      = "one_password_signup"
    case twoFactorCodeRequested                 = "two_factor_code_requested"
    case twoFactorSentSMS                       = "two_factor_sent_sms"

    // MARK: Dashboard View Events
    //
    case dashboardSelected                      = "main_tab_dashboard_selected"
    case dashboardReselected                    = "main_tab_dashboard_reselected"
    case dashboardPulledToRefresh               = "dashboard_pulled_to_refresh"
    case dashboardNewOrdersButtonTapped         = "dashboard_unfulfilled_orders_button_tapped"
    case dashboardShareStoreButtonTapped        = "dashboard_share_your_store_button_tapped"

    // MARK: Dashboard Data/Action Events
    //
    case dashboardMainStatsDate                 = "dashboard_main_stats_date"
    case dashboardMainStatsLoaded               = "dashboard_main_stats_loaded"
    case dashboardTopPerformersDate             = "dashboard_top_performers_date"
    case dashboardTopPerformersLoaded           = "dashboard_top_performers_loaded"
    case dashboardUnfulfilledOrdersLoaded       = "dashboard_unfulfilled_orders_loaded"

    // MARK: Dashboard Stats v3/v4 Events
    //
    case dashboardNewStatsAvailabilityBannerCancelTapped = "dashboard_new_stats_availability_banner_cancel_tapped"
    case dashboardNewStatsAvailabilityBannerTryTapped = "dashboard_new_stats_availability_banner_try_tapped"
    case dashboardNewStatsRevertedBannerDismissTapped = "dashboard_new_stats_reverted_banner_dismiss_tapped"
    case dashboardNewStatsRevertedBannerLearnMoreTapped = "dashboard_new_stats_reverted_banner_learn_more_tapped"

    // MARK: Site picker. Can be triggered by login epilogue or settings.
    //
    case sitePickerContinueTapped               = "site_picker_continue_tapped"
    case sitePickerStoresShown                  = "site_picker_stores_shown"
    case sitePickerHelpButtonTapped             = "site_picker_help_button_tapped"

    // MARK: Help & Support Events
    //
    case supportHelpCenterViewed                = "support_help_center_viewed"
    case supportNewRequestViewed                = "support_new_request_viewed"
    case supportNewRequestCreated               = "support_new_request_created"
    case supportNewRequestFailed                = "support_new_request_failed"
    case supportNewRequestFileAttached          = "support_new_request_file_attached"
    case supportNewRequestFileAttachmentFailed  = "support_new_request_file_attachment_failed"
    case supportTicketUserReplied               = "support_ticket_user_replied"
    case supportTicketUserReplyFailed           = "support_ticket_user_reply_failed"
    case supportTicketListViewed                = "support_ticket_list_viewed"
    case supportTicketListViewFailed            = "support_ticket_list_view_failed"
    case supportTicketUserViewed                = "support_ticket_user_viewed"
    case supportTicketViewFailed                = "support_ticket_view_failed"
    case supportHelpCenterUserSearched          = "support_help_center_user_searched"
    case supportIdentityFormViewed              = "support_identity_form_viewed"
    case supportIdentitySet                     = "support_identity_set"

    // MARK: Settings View Events
    //
    case settingsTapped                         = "main_menu_settings_tapped"
    case settingsSelectedStoreTapped            = "settings_selected_site_tapped"
    case settingsContactSupportTapped           = "main_menu_contact_support_tapped"

    case settingsBetaFeaturesButtonTapped       = "settings_beta_features_button_tapped"
    case settingsBetaFeaturesProductsToggled    = "settings_beta_features_products_toggled"

    case settingsPrivacySettingsTapped          = "settings_privacy_settings_button_tapped"
    case settingsCollectInfoToggled             = "privacy_settings_collect_info_toggled"
    case settingsReportCrashesToggled           = "privacy_settings_crash_reporting_toggled"
    case settingsPrivacyPolicyTapped            = "privacy_settings_privacy_policy_link_tapped"
    case settingsShareInfoLearnMoreTapped       = "privacy_settings_share_info_link_tapped"
    case settingsThirdPartyLearnMoreTapped      = "privacy_settings_third_party_tracking_info_link_tapped"
    case settingsLicensesLinkTapped             = "settings_about_open_source_licenses_link_tapped"
    case settingsAboutLinkTapped                = "settings_about_woocommerce_link_tapped"

    case settingsLogoutTapped                   = "settings_logout_button_tapped"
    case settingsLogoutConfirmation             = "settings_logout_confirmation_dialog_result"
    case settingsWereHiringTapped               = "settings_we_are_hiring_button_tapped"

    // MARK: Order View Events
    //
    case ordersSelected                         = "main_tab_orders_selected"
    case ordersReselected                       = "main_tab_orders_reselected"
    case ordersListPulledToRefresh              = "orders_list_pulled_to_refresh"
    case ordersListFilterTapped                 = "orders_list_menu_filter_tapped"
    case ordersListSearchTapped                 = "orders_list_menu_search_tapped"
    case filterOrdersOptionSelected             = "filter_orders_by_status_dialog_option_selected"
    case orderDetailAddNoteButtonTapped         = "order_detail_add_note_button_tapped"
    case orderDetailPulledToRefresh             = "order_detail_pulled_to_refresh"
    case orderNoteAddButtonTapped               = "add_order_note_add_button_tapped"
    case orderNoteEmailCustomerToggled          = "add_order_note_email_note_to_customer_toggled"
    case orderDetailAddTrackingButtonTapped     = "order_detail_tracking_add_tracking_button_tapped"
    case orderDetailShowBillingTapped           = "order_detail_customer_info_show_billing_tapped"
    case orderDetailFulfillButtonTapped         = "order_detail_fulfill_order_button_tapped"
    case orderDetailCustomerEmailTapped         = "order_detail_customer_info_email_menu_email_tapped"
    case orderDetailCustomerEmailMenuTapped     = "order_detail_customer_info_email_menu_tapped"
    case orderDetailCustomerPhoneMenuTapped     = "order_detail_customer_info_phone_menu_tapped"
    case orderDetailCustomerPhoneOptionTapped   = "order_detail_customer_info_phone_menu_phone_tapped"
    case orderDetailCustomerSMSOptionTapped     = "order_detail_customer_info_phone_menu_sms_tapped"
    case orderDetailOrderStatusEditButtonTapped = "order_detail_order_status_edit_button_tapped"
    case orderDetailProductDetailTapped         = "order_detail_product_detail_button_tapped"
    case orderDetailRefundDetailTapped          = "order_detail_refund_detail_tapped"
    case refundedProductsDetailTapped           = "order_detail_refunded_products_detail_tapped"
    case orderDetailTrackPackageButtonTapped    = "order_detail_track_package_button_tapped"
    case orderDetailTrackingDeleteButtonTapped  = "order_detail_tracking_delete_button_tapped"
    case orderFulfillmentCompleteButtonTapped   = "order_fulfillment_mark_order_complete_button_tapped"
    case orderFulfillmentAddTrackingButtonTapped = "order_fulfillment_tracking_add_tracking_button_tapped"
    case orderFulfillmentDeleteTrackingButtonTapped = "order_fulfillment_tracking_delete_button_tapped"
    case orderMarkedCompleteUndoButtonTapped    = "snack_order_marked_complete_undo_button_tapped"
    case orderShareStoreButtonTapped            = "orders_list_share_your_store_button_tapped"
    case orderShipmentTrackingAddButtonTapped   = "order_shipment_tracking_add_button_tapped"
    case orderShipmentTrackingCarrierSelected   = "order_shipment_tracking_carrier_selected"
    case orderShipmentTrackingCustomProviderSelected = "order_shipment_tracking_custom_provider_selected"
    case orderStatusDialogApplyButtonTapped     = "set_order_status_dialog_apply_button_tapped"

    // MARK: Order Data/Action Events
    //
    case orderOpen                              = "order_open"
    case orderNotesLoaded                       = "order_notes_loaded"
    case orderNoteAdd                           = "order_note_add"
    case orderNoteAddSuccess                    = "order_note_add_success"
    case orderNoteAddFailed                     = "order_note_add_failed"
    case orderContactAction                     = "order_contact_action"
    case ordersListFilterOrSearch               = "orders_list_filter"
    case ordersListLoaded                       = "orders_list_loaded"
    case orderStatusChange                      = "order_status_change"
    case orderStatusChangeSuccess               = "order_status_change_success"
    case orderStatusChangeFailed                = "order_status_change_failed"
    case orderStatusChangeUndo                  = "order_status_change_undo"
    case orderTrackingAdd                       = "order_tracking_add"
    case orderTrackingAddFailed                 = "order_tracking_add_failed"
    case orderTrackingLoaded                    = "order_tracking_loaded"
    case orderTrackingAddSuccess                = "order_tracking_add_success"
    case orderTrackingDelete                    = "order_tracking_delete"
    case orderTrackingDeleteFailed              = "order_tracking_delete_failed"
    case orderTrackingDeleteSuccess             = "order_tracking_delete_success"
    case orderTrackingProvidersLoaded           = "order_tracking_providers_loaded"

    // MARK: Push Notifications Events
    //
    case pushNotificationReceived               = "push_notification_received"
    case pushNotificationAlertPressed           = "push_notification_alert_pressed"
    case pushNotificationOSAlertAllowed         = "push_notification_os_alert_allowed"
    case pushNotificationOSAlertDenied          = "push_notification_os_alert_denied"
    case pushNotificationOSAlertShown           = "push_notification_os_alert_shown"

    // MARK: Notification View Events
    //
    case notificationsSelected                  = "main_tab_notifications_selected"
    case notificationsReselected                = "main_tab_notifications_reselected"
    case notificationOpened                     = "notification_open"
    case notificationsListPulledToRefresh       = "notifications_list_pulled_to_refresh"
    case notificationsListReadAllTapped         = "notifications_list_menu_mark_read_button_tapped"
    case notificationsListFilterTapped          = "notifications_list_menu_filter_tapped"
    case filterNotificationsOptionSelected      = "filter_notifications_by_status_dialog_option_selected"
    case notificationReviewApprovedTapped       = "review_detail_approve_button_tapped"
    case notificationReviewTrashTapped          = "review_detail_trash_button_tapped"
    case notificationReviewSpamTapped           = "review_detail_spam_button_tapped"
    case notificationShareStoreButtonTapped     = "notifications_share_your_store_button_tapped"

    // MARK: Review View Events
    //
    case reviewsListPulledToRefresh             = "reviews_list_pulled_to_refresh"
    case reviewsListReadAllTapped               = "reviews_list_menu_mark_read_button_tapped"
    case reviewsShareStoreButtonTapped          = "reviews_share_your_store_button_tapped"

    // MARK: Notification Data/Action Events
    //
    case notificationListLoaded                 = "notifications_loaded"
    case notificationsLoadFailed                = "notifications_load_failed"
    case notificationListFilter                 = "notifications_filter"
    case notificationReviewAction               = "review_action"
    case notificationReviewActionSuccess        = "review_action_success"
    case notificationReviewActionFailed         = "review_action_failed"
    case notificationReviewActionUndo           = "review_action_undo"

    // MARK: Review Data/Action Events
    //
    case reviewLoaded                           = "review_loaded"
    case reviewLoadFailed                       = "review_load_failed"
    case reviewMarkRead                         = "review_mark_read"
    case reviewMarkReadSuccess                  = "review_mark_read_success"
    case reviewMarkReadFailed                   = "review_mark_read_failed"
    case reviewsListLoaded                      = "reviews_loaded"
    case reviewsListLoadFailed                  = "reviews_load_failed"
    case reviewsMarkAllRead                     = "reviews_mark_all_read"
    case reviewsMarkAllReadSuccess              = "reviews_mark_all_read_success"
    case reviewsMarkAllReadFailed               = "reviews_mark_all_read_failed"
    case reviewsProductsLoaded                  = "reviews_products_loaded"
    case reviewsProductsLoadFailed              = "reviews_products_load_failed"

    // MARK: Product List Events
    //
    case productListSelected                    = "main_tab_products_selected"
    case productListReselected                  = "main_tab_products_reselected"
    case productListLoaded                      = "product_list_loaded"
    case productListLoadError                   = "product_list_load_error"
    case productListProductTapped               = "product_list_product_tapped"
    case productListPulledToRefresh             = "product_list_pulled_to_refresh"
    case productListSearched                    = "product_list_searched"
    case productListMenuSearchTapped            = "product_list_menu_search_tapped"
    case productListAddProductTapped            = "product_list_add_product_button_tapped"

    // MARK: Add Product Events
    //
    case addProductTypeSelected                 = "add_product_product_type_selected"
    case addProductPublishTapped                = "add_product_publish_tapped"
    case addProductSaveAsDraftTapped            = "add_product_save_as_draft_tapped"
    case addProductSuccess                      = "add_product_success"
    case addProductFailed                       = "add_product_failed"

    // MARK: Edit Product Events
    //
    case productDetailUpdateButtonTapped        = "product_detail_update_button_tapped"
    case productDetailUpdateSuccess             = "product_detail_update_success"
    case productDetailUpdateError               = "product_detail_update_error"
    case productDetailViewProductNameTapped     = "product_detail_view_product_name_tapped"
    case productDetailViewProductDescriptionTapped = "product_detail_view_product_description_tapped"
    case productDetailViewPriceSettingsTapped   = "product_detail_view_price_settings_tapped"
    case productDetailViewShippingSettingsTapped = "product_detail_view_shipping_settings_tapped"
    case productDetailViewInventorySettingsTapped = "product_detail_view_inventory_settings_tapped"
    case productDetailViewCategoriesTapped = "product_detail_view_categories_tapped"
    case productDetailViewTagsTapped = "product_detail_view_tags_tapped"
    case productDetailViewReviewsTapped = "product_detail_view_product_reviews_tapped"
    case productDetailViewProductTypeTapped = "product_detail_view_product_type_tapped"
    case productDetailViewGroupedProductsTapped = "product_detail_view_grouped_products_tapped"
    case productDetailViewExternalProductLinkTapped = "product_detail_view_external_product_link_tapped"
    case productDetailViewSKUTapped = "product_detail_view_sku_tapped"
    case productDetailViewVariationsTapped = "product_detail_view_product_variants_tapped"
    case productDescriptionDoneButtonTapped     = "product_description_done_button_tapped"
    case productPriceSettingsDoneButtonTapped   = "product_price_settings_done_button_tapped"
    case productShippingSettingsDoneButtonTapped = "product_shipping_settings_done_button_tapped"
    case productInventorySettingsDoneButtonTapped = "product_inventory_settings_done_button_tapped"
<<<<<<< HEAD
    case productDetailViewDownloadableFilesTapped = "product_detail_view_downloadable_files_tapped"
=======
    case productDetailProductDeleted = "product_detail_product_deleted"
>>>>>>> 93135fb7

    // MARK: Edit Product Variation Events
    //
    case productVariationDetailViewDescriptionTapped = "product_variation_view_variation_description_tapped"
    case productVariationDetailViewImageTapped = "product_variation_image_tapped"
    case productVariationDetailViewStatusSwitchTapped = "product_variation_view_variation_visibility_switch_tapped"
    case productVariationDetailViewPriceSettingsTapped = "product_variation_view_price_settings_tapped"
    case productVariationDetailViewInventorySettingsTapped = "product_variation_view_inventory_settings_tapped"
    case productVariationDetailViewShippingSettingsTapped = "product_variation_view_shipping_settings_tapped"
    case productVariationDetailUpdateButtonTapped = "product_variation_update_button_tapped"
    case productVariationDetailUpdateSuccess = "product_variation_update_success"
    case productVariationDetailUpdateError = "product_variation_update_error"

    // MARK: Product Images Events
    //
    case productImageSettingsDoneButtonTapped = "product_image_settings_done_button_tapped"
    case productDetailAddImageTapped = "product_detail_add_image_tapped"
    case productImageSettingsAddImagesButtonTapped = "product_image_settings_add_images_button_tapped"
    case productImageSettingsAddImagesSourceTapped = "product_image_settings_add_images_source_tapped"
    case productImageSettingsDeleteImageButtonTapped = "product_image_settings_delete_image_button_tapped"
    case productImageUploadFailed = "product_image_upload_failed"

    // Product Categories Events
    //
    case productCategoryListLoaded = "product_categories_loaded"
    case productCategoryListLoadFailed = "product_categories_load_failed"
    case productCategorySettingsDoneButtonTapped = "product_category_settings_done_button_tapped"
    case productCategorySettingsAddButtonTapped = "product_category_settings_add_button_tapped"
    case productCategorySettingsSaveNewCategoryTapped = "add_product_category_save_tapped"

    // Product Tags Events
    //
    case productTagListLoaded = "product_tags_loaded"
    case productTagListLoadFailed = "product_tags_load_failed"
    case productTagSettingsDoneButtonTapped = "product_tag_settings_done_button_tapped"

    // Product Reviews Events
    //
    case productReviewListLoaded = "product_reviews_loaded"
    case productReviewListLoadFailed = "product_reviews_load_failed"

    // Edit Grouped Product Events
    //
    case groupedProductLinkedProductsDeleteButtonTapped = "grouped_product_linked_products_delete_tapped"
    case groupedProductLinkedProductsAddButtonTapped = "grouped_product_linked_products_add_tapped"
    case groupedProductLinkedProductsAdded = "grouped_product_linked_products_added"
    case groupedProductLinkedProductsDoneButtonTapped = "grouped_product_linked_products_done_button_tapped"

    // Edit Downloadable Products Events
    case productDownloadableFilesSettingsChanged = "product_downloadable_files_settings_changed"
    case productsDownloadableFile = "products_downloadable_file"

    // Edit External/Affiliate Product Event
    //
    case externalProductLinkSettingsDoneButtonTapped = "external_product_link_settings_done_button_tapped"

    // Edit Product SKU Events
    //
    case productSKUDoneButtonTapped = "product_sku_done_button_tapped"

    // Product Type Event
    //
    case productTypeChanged = "product_type_change_tapped"

    // Product More Menu
    //
    case productDetailViewProductButtonTapped = "product_detail_view_external_tapped"
    case productDetailShareButtonTapped = "product_detail_share_button_tapped"

    // MARK: Product Settings
    //
    case productDetailViewSettingsButtonTapped = "product_detail_view_settings_button_tapped"
    case productSettingsDoneButtonTapped = "product_settings_done_button_tapped"
    case productSettingsStatusTapped = "product_settings_status_tapped"
    case productSettingsVisibilityTapped = "product_settings_visibility_tapped"
    case productSettingsCatalogVisibilityTapped = "product_settings_catalog_visibility_tapped"
    case productDetailViewShortDescriptionTapped = "product_detail_view_short_description_tapped"
    case productShortDescriptionDoneButtonTapped = "product_short_description_done_button_tapped"
    case productSettingsSlugTapped = "product_settings_slug_tapped"
    case productSettingsPurchaseNoteTapped = "product_settings_purchase_note_tapped"
    case productSettingsMenuOrderTapped = "product_settings_menu_order_tapped"
    case productSettingsVirtualToggled = "product_settings_virtual_toggled"
    case productSettingsReviewsToggled = "product_settings_reviews_toggled"

    // MARK: Product List Sorting/Filtering
    //
    case productListViewSortingOptionsTapped = "product_list_view_sorting_options_tapped"
    case productSortingListOptionSelected = "product_sorting_list_option_selected"
    case productListViewFilterOptionsTapped = "product_list_view_filter_options_tapped"
    case productFilterListShowProductsButtonTapped = "product_filter_list_show_products_button_tapped"
    case productFilterListClearMenuButtonTapped = "product_filter_list_clear_menu_button_tapped"
    case productFilterListDismissButtonTapped = "product_filter_list_dismiss_button_tapped"

    // MARK: Readonly Product Variations Events
    //
    case productVariationListLoaded             = "product_variants_loaded"
    case productVariationListLoadError          = "product_variants_load_error"
    case productVariationListPulledToRefresh    = "product_variants_pulled_to_refresh"
    case productVariationListVariationTapped    = "product_variation_view_variation_detail_tapped"

    // MARK: Aztec editor
    //
    case aztecEditorDoneButtonTapped            = "aztec_editor_done_button_tapped"

    // MARK: Jetpack Tunnel Events
    //
    case jetpackTunnelTimeout                   = "jetpack_tunnel_timeout"

    // MARK: In-app Feedback and Survey Events
    //
    // (https://git.io/JJpb2)
    //
    case appFeedbackPrompt = "app_feedback_prompt"
    case surveyScreen = "survey_screen"
    case featureFeedbackBanner = "feature_feedback_banner"

    // MARK: Issue Refund events
    //
    case refundCreate = "refund_create"
    case refundCreateFailed = "refund_create_failed"
    case refundCreateSuccess = "refund_create_success"
    case createOrderRefundSelectAllItemsButtonTapped = "create_order_refund_select_all_items_button_tapped"
    case createOrderRefundItemQuantityDialogOpened = "create_order_refund_item_quantity_dialog_opened"
    case createOrderRefundNextButtonTapped = "create_order_refund_next_button_tapped"
    case createOrderRefundSummaryRefundButtonTapped = "create_order_refund_summary_refund_button_tapped"
    case createOrderRefundShippingOptionTapped = "create_order_refund_shipping_option_tapped"
}

public extension WooAnalyticsStat {


    /// Indicates if site information should be included with this event when it's sent to the tracks server.
    /// Returns `true` if it should be included, `false` otherwise.
    ///
    /// Note: Currently all application-level and authentication events will return false. If you wish
    /// to include additional no-site-info events, please add them here.
    ///
    var shouldSendSiteProperties: Bool {
        switch self {
        // Application events
        case .applicationClosed, .applicationOpened, .applicationUpgraded, .applicationInstalled:
            return false
        // Authentication Events
        case .signedIn, .logout, .openedLogin, .loginFailed,
             .loginAutoFillCredentialsFilled, .loginAutoFillCredentialsUpdated, .loginEmailFormViewed, .loginMagicLinkOpenEmailClientViewed,
             .loginMagicLinkRequestFormViewed, .loginMagicLinkExited, .loginMagicLinkFailed, .loginMagicLinkOpened,
             .loginMagicLinkRequested, .loginMagicLinkSucceeded, .loginPasswordFormViewed, .loginURLFormViewed,
             .loginURLHelpScreenViewed, .loginUsernamePasswordFormViewed, .loginTwoFactorFormViewed, .loginEpilogueViewed,
             .loginProloguePaged, .loginPrologueViewed,
             .loginPrologueContinueTapped, .loginPrologueJetpackInstructions, .loginForgotPasswordClicked, .loginSocialButtonClick,
             .loginSocialButtonFailure, .loginSocialConnectSuccess, .loginSocialConnectFailure, .loginSocialSuccess,
             .loginSocialFailure, .loginSocial2faNeeded, .loginSocialAccountsNeedConnecting, .loginSocialErrorUnknownUser,
             .onePasswordFailed, .onePasswordLogin, .onePasswordSignup, .twoFactorCodeRequested, .twoFactorSentSMS:
            return false
        default:
            return true
        }
    }

    /// Converts the provided WPAnalyticsStat into a WooAnalyticsStat.
    /// This whole process kinda stinks, but we need this for the `WordPressAuthenticatorDelegate`
    /// implementation. ☹️ Feel free to refactor later on!
    ///
    /// - Parameter stat: The WPAnalyticsStat to convert
    /// - Returns: The corresponding WooAnalyticsStat or nil if it cannot be converted
    ///
    static func valueOf(stat: WPAnalyticsStat) -> WooAnalyticsStat? {
        var wooEvent: WooAnalyticsStat? = nil

        switch stat {
        case .signedIn:
            wooEvent = WooAnalyticsStat.signedIn
        case .signedInToJetpack:
            wooEvent = WooAnalyticsStat.signedIn
        case .logout:
            wooEvent = WooAnalyticsStat.logout
        case .openedLogin:
            wooEvent = WooAnalyticsStat.openedLogin
        case .loginFailed:
            wooEvent = WooAnalyticsStat.loginFailed
        case .loginAutoFillCredentialsFilled:
            wooEvent = WooAnalyticsStat.loginAutoFillCredentialsFilled
        case .loginAutoFillCredentialsUpdated:
            wooEvent = WooAnalyticsStat.loginAutoFillCredentialsUpdated
        case .loginProloguePaged:
            wooEvent = WooAnalyticsStat.loginProloguePaged
        case .loginPrologueViewed:
            wooEvent = WooAnalyticsStat.loginPrologueViewed
        case .loginEmailFormViewed:
            wooEvent = WooAnalyticsStat.loginEmailFormViewed
        case .loginMagicLinkOpenEmailClientViewed:
            wooEvent = WooAnalyticsStat.loginMagicLinkOpenEmailClientViewed
        case .loginMagicLinkRequestFormViewed:
            wooEvent = WooAnalyticsStat.loginMagicLinkRequestFormViewed
        case .loginMagicLinkExited:
            wooEvent = WooAnalyticsStat.loginMagicLinkExited
        case .loginMagicLinkFailed:
            wooEvent = WooAnalyticsStat.loginMagicLinkFailed
        case .loginMagicLinkOpened:
            wooEvent = WooAnalyticsStat.loginMagicLinkOpened
        case .loginMagicLinkRequested:
            wooEvent = WooAnalyticsStat.loginMagicLinkRequested
        case .loginMagicLinkSucceeded:
            wooEvent = WooAnalyticsStat.loginMagicLinkSucceeded
        case .loginPasswordFormViewed:
             wooEvent = WooAnalyticsStat.loginPasswordFormViewed
        case .loginURLFormViewed:
            wooEvent = WooAnalyticsStat.loginURLFormViewed
        case .loginURLHelpScreenViewed:
            wooEvent = WooAnalyticsStat.loginURLHelpScreenViewed
        case .loginUsernamePasswordFormViewed:
            wooEvent = WooAnalyticsStat.loginUsernamePasswordFormViewed
        case .loginTwoFactorFormViewed:
            wooEvent = WooAnalyticsStat.loginTwoFactorFormViewed
        case .loginEpilogueViewed:
            wooEvent = WooAnalyticsStat.loginEpilogueViewed
        case .loginForgotPasswordClicked:
            wooEvent = WooAnalyticsStat.loginForgotPasswordClicked
        case .loginSocialButtonClick:
            wooEvent = WooAnalyticsStat.loginSocialButtonClick
        case .loginSocialButtonFailure:
            wooEvent = WooAnalyticsStat.loginSocialButtonFailure
        case .loginSocialConnectSuccess:
            wooEvent = WooAnalyticsStat.loginSocialConnectSuccess
        case .loginSocialConnectFailure:
            wooEvent = WooAnalyticsStat.loginSocialConnectFailure
        case .loginSocialSuccess:
            wooEvent = WooAnalyticsStat.loginSocialSuccess
        case .loginSocialFailure:
            wooEvent = WooAnalyticsStat.loginSocialFailure
        case .loginSocial2faNeeded:
            wooEvent = WooAnalyticsStat.loginSocial2faNeeded
        case .loginSocialAccountsNeedConnecting:
            wooEvent = WooAnalyticsStat.loginSocialAccountsNeedConnecting
        case .loginSocialErrorUnknownUser:
            wooEvent = WooAnalyticsStat.loginSocialErrorUnknownUser
        case .onePasswordFailed:
            wooEvent = WooAnalyticsStat.onePasswordFailed
        case .onePasswordLogin:
            wooEvent = WooAnalyticsStat.onePasswordLogin
        case .onePasswordSignup:
            wooEvent = WooAnalyticsStat.onePasswordSignup
        case .twoFactorCodeRequested:
            wooEvent = WooAnalyticsStat.twoFactorCodeRequested
        case .twoFactorSentSMS:
            wooEvent = WooAnalyticsStat.twoFactorSentSMS
        default:
            wooEvent = nil
        }

        return wooEvent
    }
}<|MERGE_RESOLUTION|>--- conflicted
+++ resolved
@@ -291,11 +291,8 @@
     case productPriceSettingsDoneButtonTapped   = "product_price_settings_done_button_tapped"
     case productShippingSettingsDoneButtonTapped = "product_shipping_settings_done_button_tapped"
     case productInventorySettingsDoneButtonTapped = "product_inventory_settings_done_button_tapped"
-<<<<<<< HEAD
     case productDetailViewDownloadableFilesTapped = "product_detail_view_downloadable_files_tapped"
-=======
     case productDetailProductDeleted = "product_detail_product_deleted"
->>>>>>> 93135fb7
 
     // MARK: Edit Product Variation Events
     //
