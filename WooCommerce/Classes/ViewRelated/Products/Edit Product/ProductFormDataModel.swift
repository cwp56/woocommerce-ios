import Yosemite

/// Describes a data model that contains necessary properties for rendering a product form (`ProductFormViewController`).
protocol ProductFormDataModel {
    // General
    var siteID: Int64 { get }
    var productID: Int64 { get }
    var name: String { get }
    var description: String? { get }
    var shortDescription: String? { get }

    // Settings
    var permalink: String { get }

    // Images
    var images: [ProductImage] { get }
    /// Whether the product model allows multiple images.
    func allowsMultipleImages() -> Bool
    /// Whether the product model's images can be deleted.
    /// TODO-2576: always allows image deletion when the API issue is fixed for removing an image from a product variation.
    func isImageDeletionEnabled() -> Bool

    // Price
    var regularPrice: String? { get }
    var salePrice: String? { get }
    var dateOnSaleStart: Date? { get }
    var dateOnSaleEnd: Date? { get }
    var taxStatusKey: String { get }
    var taxClass: String? { get }

    // Reviews
    var averageRating: String { get }
    var ratingCount: Int { get }

    // Shipping
    var weight: String? { get }
    var dimensions: ProductDimensions { get }
    var shippingClass: String? { get }
    var shippingClassID: Int64 { get }
    // Whether shipping settings are available for the product.
    func isShippingEnabled() -> Bool

    // Inventory
    var sku: String? { get }
    var manageStock: Bool { get }
    var stockStatus: ProductStockStatus { get }
    var stockQuantity: Int64? { get }
    var backordersKey: String { get }
    var soldIndividually: Bool? { get }
}

// MARK: Helpers that can be derived from `ProductFormDataModel`
//
extension ProductFormDataModel {
    /// Returns the full description without the HTML tags and leading/trailing white spaces and new lines.
    var trimmedFullDescription: String? {
        guard let description = description else {
            return nil
        }
        return description.removedHTMLTags.trimmingCharacters(in: .whitespacesAndNewlines)
    }

    /// Returns `ProductTaxStatus` given the raw value from `taxStatusKey` field.
    var productTaxStatus: ProductTaxStatus {
        ProductTaxStatus(rawValue: taxStatusKey)
    }

    /// Returns `ProductBackordersSetting` given the raw value from `backordersKey` field.
    var backordersSetting: ProductBackordersSetting {
        ProductBackordersSetting(rawValue: backordersKey)
    }
<<<<<<< HEAD
}

extension Product: ProductFormDataModel {

    var description: String? {
        fullDescription
    }

    var shortDescription: String? {
        briefDescription
    }

    var stockStatus: ProductStockStatus {
        productStockStatus
    }

    func allowsMultipleImages() -> Bool {
        true
    }

    func isImageDeletionEnabled() -> Bool {
        true
    }
}

extension ProductVariation: ProductFormDataModel {
    var averageRating: String {
        "0.00"
    }

    var ratingCount: Int {
        0
    }

    var name: String {
        attributes.map({ $0.option }).joined(separator: " - ")
    }

    var shortDescription: String? {
        nil
    }

    var images: [ProductImage] {
        [image].compactMap { $0 }
    }

    func allowsMultipleImages() -> Bool {
        false
    }

    func isImageDeletionEnabled() -> Bool {
        false
    }
=======
>>>>>>> b505bb9b
}<|MERGE_RESOLUTION|>--- conflicted
+++ resolved
@@ -69,8 +69,8 @@
     var backordersSetting: ProductBackordersSetting {
         ProductBackordersSetting(rawValue: backordersKey)
     }
-<<<<<<< HEAD
 }
+
 
 extension Product: ProductFormDataModel {
 
@@ -123,6 +123,4 @@
     func isImageDeletionEnabled() -> Bool {
         false
     }
-=======
->>>>>>> b505bb9b
 }