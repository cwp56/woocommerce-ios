--- conflicted
+++ resolved
@@ -113,13 +113,8 @@
             }
             self?.product = product
 
-<<<<<<< HEAD
-            // TODO-1671: temporarily dismisses the Product form before the navigation is implemented.
-            self?.dismiss(animated: true)
-=======
             // Dismisses the in-progress UI.
             self?.navigationController?.dismiss(animated: true, completion: nil)
->>>>>>> 5c518d0f
         }
         ServiceLocator.stores.dispatch(action)
     }
