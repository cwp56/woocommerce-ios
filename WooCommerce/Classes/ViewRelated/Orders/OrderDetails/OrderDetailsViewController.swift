import UIKit
import Gridicons
import Contacts
import MessageUI

class OrderDetailsViewController: UIViewController {

    @IBOutlet weak var tableView: UITableView!

    var order: Order! {
        didSet {
            refreshViewModel()
        }
    }

    var viewModel: OrderDetailsViewModel!
    var billingIsHidden = true
    private var sections = [Section]()

    func refreshViewModel() {
        viewModel = OrderDetailsViewModel(order: order)
    }

    override func viewDidLoad() {
        super.viewDidLoad()
        configureTableView()
        title = NSLocalizedString("Order #\(order.number)", comment:"Order number title")
    }

    override func viewWillDisappear(_ animated: Bool) {
        self.navigationController?.isNavigationBarHidden = false
    }

    func configureTableView() {
        tableView.estimatedRowHeight = Constants.rowHeight
        tableView.rowHeight = UITableViewAutomaticDimension
        configureSections()
        configureNibs()
    }

    func configureSections() {
        let summarySection = Section(titles: [], footer: nil, rows: [.summary])

        let productSectionTitles = [NSLocalizedString("PRODUCT", comment: "Product section title"),
                                    NSLocalizedString("QTY", comment: "Quantity abbreviation for section title")]
        let productListSection = Section(titles: productSectionTitles, footer: nil, rows: [.productList])

        let customerNoteSection = Section(titles: [NSLocalizedString("CUSTOMER PROVIDED NOTE", comment: "Customer note section title")], footer: nil, rows: [.customerNote])

        let infoFooter = billingIsHidden ? NSLocalizedString("Show billing", comment: "Footer text to show the billing cell") : NSLocalizedString("Hide billing", comment: "Footer text to hide the billing cell")
        let infoRows: [Row] = billingIsHidden ? [.shippingAddress] : [.shippingAddress, .billingAddress, .billingPhone, .billingEmail]
        let infoSection = Section(titles: [NSLocalizedString("CUSTOMER INFORMATION", comment: "Customer info section title")], footer: infoFooter, rows: infoRows)

<<<<<<< HEAD
        let paymentSection = Section(titles: [NSLocalizedString("PAYMENT", comment: "Payment section title")], footer: nil, rows: [.payment])
=======
        var noteRows: [Row] = [.addOrderNote]
        if let notes = order.notes {
            for _ in notes {
                noteRows.append(.orderNote)
            }
        }
        let orderNotesSection = Section(title: NSLocalizedString("ORDER NOTES", comment: "Order notes section title"), footer: nil, rows: noteRows)

        let paymentSection = Section(title: NSLocalizedString("PAYMENT", comment: "Payment section title"), footer: nil, rows: [.payment])
>>>>>>> bdc4df67

        // FIXME: this is temporary
        // the API response always sends customer note data
        // if there is no customer note it sends an empty string
        // but order has customerNote as an optional property right now
        guard let customerNote = order.customerNote,
            !customerNote.isEmpty else {
<<<<<<< HEAD
            sections = [summarySection, productListSection, infoSection, paymentSection]
            return
        }
        sections = [summarySection, productListSection, customerNoteSection, infoSection, paymentSection]
=======
            sections = [summarySection, infoSection, paymentSection, orderNotesSection]
            return
        }
        sections = [summarySection, customerNoteSection, infoSection, paymentSection, orderNotesSection]
>>>>>>> bdc4df67
    }

    func configureNibs() {
        for section in sections {
            for row in section.rows {
                let nib = UINib(nibName: row.reuseIdentifier, bundle: nil)
                tableView.register(nib, forCellReuseIdentifier: row.reuseIdentifier)
            }
        }

        let headerNib = UINib(nibName: TwoColumnSectionHeaderView.reuseIdentifier, bundle: nil)
        tableView.register(headerNib, forHeaderFooterViewReuseIdentifier: TwoColumnSectionHeaderView.reuseIdentifier)
        let footerNib = UINib(nibName: ShowHideSectionFooter.reuseIdentifier, bundle: nil)
        tableView.register(footerNib, forHeaderFooterViewReuseIdentifier: ShowHideSectionFooter.reuseIdentifier)
    }
}

// MARK: - Table Data Source
//
extension OrderDetailsViewController: UITableViewDataSource {
    func numberOfSections(in tableView: UITableView) -> Int {
        return sections.count
    }

    func tableView(_ tableView: UITableView, numberOfRowsInSection section: Int) -> Int {
        return sections[section].rows.count
    }

    func tableView(_ tableView: UITableView, cellForRowAt indexPath: IndexPath) -> UITableViewCell {
        let row = sections[indexPath.section].rows[indexPath.row]
        let cell = tableView.dequeueReusableCell(withIdentifier: row.reuseIdentifier, for: indexPath)
        configure(cell, for: row, at: indexPath)
        return cell
    }

    func tableView(_ tableView: UITableView, heightForHeaderInSection section: Int) -> CGFloat {
        if sections[section].titles?.count == 0 {
            // iOS 11 table bug. Must return a tiny value to collapse `nil` or `empty` section headers.
            return CGFloat.leastNonzeroMagnitude
        }

        return Constants.sectionHeight
    }

    func tableView(_ tableView: UITableView, viewForHeaderInSection section: Int) -> UIView? {
        guard let titles = sections[section].titles else {
            return nil
        }
        let view = tableView.dequeueReusableHeaderFooterView(withIdentifier: TwoColumnSectionHeaderView.reuseIdentifier)
        let header = view as! TwoColumnSectionHeaderView
        guard let leftText = titles.first else {
            return nil
        }

        let rightText = titles.count > 1 ? titles[1] : nil
        header.configure(leftText: leftText, rightText: rightText)

        return view
    }

    func tableView(_ tableView: UITableView, heightForFooterInSection section: Int) -> CGFloat {
        guard let _ = sections[section].footer else {
            // iOS 11 table bug. Must return a tiny value to collapse `nil` or `empty` section footers.
            return CGFloat.leastNonzeroMagnitude
        }

        return Constants.rowHeight
    }

    func tableView(_ tableView: UITableView, viewForFooterInSection section: Int) -> UIView? {
        guard let footerText = sections[section].footer else {
            return nil
        }

        let cell = tableView.dequeueReusableHeaderFooterView(withIdentifier: ShowHideSectionFooter.reuseIdentifier) as! ShowHideSectionFooter
        let image = billingIsHidden ? Gridicon.iconOfType(.chevronDown) : Gridicon.iconOfType(.chevronUp)
        cell.configure(text: footerText, image: image)
        cell.didSelectFooter = { [weak self] in
            self?.setShowHideFooter()
            self?.configureTableView()
            let sections = IndexSet(integer: section)
            tableView.reloadSections(sections, with: .fade)
        }
        return cell
    }
}

// MARK: - Table Delegate
//
extension OrderDetailsViewController: UITableViewDelegate {
    func tableView(_ tableView: UITableView, didSelectRowAt indexPath: IndexPath) {
        tableView.deselectRow(at: indexPath, animated: true)

        if sections[indexPath.section].rows[indexPath.row] == .addOrderNote {
            // TODO: present modal for Add Note screen
        }
    }
}

// MARK: - Extension
//
extension OrderDetailsViewController {
    private func configure(_ cell: UITableViewCell, for row: Row, at indexPath: IndexPath) {
        switch cell {
        case let cell as SummaryTableViewCell:
            cell.configure(with: viewModel)
        case let cell as ProductListTableViewCell:
            cell.configure(with: viewModel)
        case let cell as CustomerNoteTableViewCell:
            cell.configure(with: viewModel)
        case let cell as CustomerInfoTableViewCell where row == .shippingAddress:
            cell.configure(with: viewModel.shippingViewModel)
        case let cell as CustomerInfoTableViewCell where row == .billingAddress:
            cell.configure(with: viewModel.billingViewModel)
        case let cell as BillingDetailsTableViewCell where row == .billingPhone:
            configure(cell, for: .billingPhone)
        case let cell as BillingDetailsTableViewCell where row == .billingEmail:
            configure(cell, for: .billingEmail)
        case let cell as PaymentTableViewCell:
            cell.configure(with: viewModel)
        case let cell as AddItemTableViewCell:
            cell.configure(image: viewModel.addNoteIcon, text: viewModel.addNoteText)
        case let cell as OrderNoteTableViewCell where row == .orderNote:
            cell.configure(with: viewModel.orderNotes[indexPath.row - 1])
        default:
            fatalError("Unidentified customer info row type")
        }
    }

    private func configure(_ cell: BillingDetailsTableViewCell, for billingRow: Row) {
        if billingRow == .billingPhone {
            cell.configure(text: viewModel.billingViewModel.phoneNumber, image: Gridicon.iconOfType(.ellipsis))
            cell.didTapButton = { [weak self] in
                self?.phoneButtonAction()
            }
        } else if billingRow == .billingEmail {
            cell.configure(text: viewModel.billingViewModel.email, image: Gridicon.iconOfType(.mail))
            cell.didTapButton = { [weak self] in
                self?.emailButtonAction()
            }
        } else {
            fatalError("Unidentified billing detail row")
        }
    }

    @objc func phoneButtonAction() {
        let actionSheet = UIAlertController(title: nil, message: nil, preferredStyle: .actionSheet)
        actionSheet.view.tintColor = StyleManager.wooCommerceBrandColor
        let dismissAction = UIAlertAction(title: NSLocalizedString("Dismiss", comment: "Dismiss the action sheet"), style: .cancel)
        actionSheet.addAction(dismissAction)

        let callAction = UIAlertAction(title: NSLocalizedString("Call", comment: "Call phone number button title"), style: .default) { [weak self] action in
            let contactViewModel = ContactViewModel(with: (self?.order.billingAddress)!, contactType: .billing)
            guard let phone = contactViewModel.cleanedPhoneNumber else {
                return
            }
            if let url = URL(string: "telprompt://" + phone),
                UIApplication.shared.canOpenURL(url) {
                UIApplication.shared.open(url, options: [:], completionHandler: nil)
            }
        }
        actionSheet.addAction(callAction)

        let messageAction = UIAlertAction(title: NSLocalizedString("Message", comment: "Message phone number button title"), style: .default) { [weak self] action in
            self?.sendTextMessageIfPossible()
        }
        actionSheet.addAction(messageAction)

        present(actionSheet, animated: true)
    }

    @objc func emailButtonAction() {
        sendEmailIfPossible()
    }

    func setShowHideFooter() {
        billingIsHidden = !billingIsHidden
    }
}

// MARK: - Messages Delgate
//
extension OrderDetailsViewController: MFMessageComposeViewControllerDelegate {
    func sendTextMessageIfPossible() {
        let contactViewModel = ContactViewModel(with: order.billingAddress, contactType: .billing)
        guard let phoneNumber = contactViewModel.cleanedPhoneNumber else {
            return
        }
        if MFMessageComposeViewController.canSendText() {
            sendTextMessage(to: phoneNumber)
        }
    }

    private func sendTextMessage(to phoneNumber: String) {
        let controller = MFMessageComposeViewController()
        controller.recipients = [phoneNumber]
        controller.messageComposeDelegate = self
        present(controller, animated: true, completion: nil)
    }

    func messageComposeViewController(_ controller: MFMessageComposeViewController, didFinishWith result: MessageComposeResult) {
        dismiss(animated: true, completion: nil)
    }
}

// MARK: - Email Delegate
//
extension OrderDetailsViewController: MFMailComposeViewControllerDelegate {
    func sendEmailIfPossible() {
        if MFMailComposeViewController.canSendMail() {
            let contactViewModel = ContactViewModel(with: order.billingAddress, contactType: .billing)
            guard let email = contactViewModel.email else {
                return
            }
            sendEmail(to: email)
        }
    }

    private func sendEmail(to email: String) {
        let controller = MFMailComposeViewController()
        controller.setToRecipients([email])
        controller.mailComposeDelegate = self
        present(controller, animated: true, completion: nil)
    }

    func mailComposeController(_ controller: MFMailComposeViewController, didFinishWith result: MFMailComposeResult, error: Error?) {
        controller.dismiss(animated: true, completion: nil)
    }
}

private extension OrderDetailsViewController {
    struct Constants {
        static let rowHeight = CGFloat(38)
        static let sectionHeight = CGFloat(44)
    }

    private struct Section {
        let titles: [String]?
        let footer: String?
        let rows: [Row]
    }

    private enum Row {
        case summary
        case productList
        case customerNote
        case shippingAddress
        case billingAddress
        case billingPhone
        case billingEmail
        case addOrderNote
        case orderNote
        case payment

        var reuseIdentifier: String {
            switch self {
            case .summary:
                return SummaryTableViewCell.reuseIdentifier
            case .productList:
                return ProductListTableViewCell.reuseIdentifier
            case .customerNote:
                return CustomerNoteTableViewCell.reuseIdentifier
            case .shippingAddress:
                return CustomerInfoTableViewCell.reuseIdentifier
            case .billingAddress:
                return CustomerInfoTableViewCell.reuseIdentifier
            case .billingPhone:
                return BillingDetailsTableViewCell.reuseIdentifier
            case .billingEmail:
                return BillingDetailsTableViewCell.reuseIdentifier
            case .addOrderNote:
                return AddItemTableViewCell.reuseIdentifier
            case .orderNote:
                return OrderNoteTableViewCell.reuseIdentifier
            case .payment:
                return PaymentTableViewCell.reuseIdentifier
            }
        }
    }
}<|MERGE_RESOLUTION|>--- conflicted
+++ resolved
@@ -51,9 +51,6 @@
         let infoRows: [Row] = billingIsHidden ? [.shippingAddress] : [.shippingAddress, .billingAddress, .billingPhone, .billingEmail]
         let infoSection = Section(titles: [NSLocalizedString("CUSTOMER INFORMATION", comment: "Customer info section title")], footer: infoFooter, rows: infoRows)
 
-<<<<<<< HEAD
-        let paymentSection = Section(titles: [NSLocalizedString("PAYMENT", comment: "Payment section title")], footer: nil, rows: [.payment])
-=======
         var noteRows: [Row] = [.addOrderNote]
         if let notes = order.notes {
             for _ in notes {
@@ -63,7 +60,6 @@
         let orderNotesSection = Section(title: NSLocalizedString("ORDER NOTES", comment: "Order notes section title"), footer: nil, rows: noteRows)
 
         let paymentSection = Section(title: NSLocalizedString("PAYMENT", comment: "Payment section title"), footer: nil, rows: [.payment])
->>>>>>> bdc4df67
 
         // FIXME: this is temporary
         // the API response always sends customer note data
@@ -71,17 +67,12 @@
         // but order has customerNote as an optional property right now
         guard let customerNote = order.customerNote,
             !customerNote.isEmpty else {
-<<<<<<< HEAD
             sections = [summarySection, productListSection, infoSection, paymentSection]
-            return
-        }
-        sections = [summarySection, productListSection, customerNoteSection, infoSection, paymentSection]
-=======
             sections = [summarySection, infoSection, paymentSection, orderNotesSection]
             return
         }
+        sections = [summarySection, productListSection, customerNoteSection, infoSection, paymentSection]
         sections = [summarySection, customerNoteSection, infoSection, paymentSection, orderNotesSection]
->>>>>>> bdc4df67
     }
 
     func configureNibs() {
