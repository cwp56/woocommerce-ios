--- conflicted
+++ resolved
@@ -217,11 +217,7 @@
     ///
     func registerDeviceTokenIfNeeded() {
         guard let deviceToken = deviceToken else {
-<<<<<<< HEAD
-            DDLogError("☎️ [Zendesk] Couldn't register Device Token. Invalid device token.")
-=======
             DDLogError("☎️ [Zendesk] Missing Device Token!")
->>>>>>> 18ce0ba6
             return
         }
 
