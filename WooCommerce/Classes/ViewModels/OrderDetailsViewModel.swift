import Foundation
import UIKit

class OrderDetailsViewModel {
<<<<<<< HEAD
    let summaryTitle: String
    private let dateUpdatedString: String
    let paymentStatus: String
    let paymentBackgroundColor: UIColor
    let paymentBorderColor: CGColor
    let customerNote: String?
    let shippingAddress: String?
    let billingAddress: String?
    let shippingViewModel: ContactViewModel
    let billingViewModel: ContactViewModel

    init(order: Order) {
        summaryTitle = "#\(order.number) \(order.shippingAddress.firstName) \(order.shippingAddress.lastName)"
        dateUpdatedString = order.dateUpdatedString
        paymentStatus = order.status.description
        paymentBackgroundColor = order.status.backgroundColor // MVVM: who should own color responsibilities? Maybe address this down the road.
        paymentBorderColor = order.status.borderColor // same here
        customerNote = order.customerNote
        shippingViewModel = ContactViewModel(with: order.shippingAddress, contactType: ContactType.shipping)
        shippingAddress = shippingViewModel.formattedAddress
        billingViewModel = ContactViewModel(with: order.billingAddress, contactType: ContactType.billing)
        billingAddress = billingViewModel.formattedAddress
=======
    private let order: Order
    private let couponLines: [CouponLine]?

    init(order: Order) {
        self.order = order
        self.couponLines = order.couponLines
    }

    var summaryTitle: String {
        return "#\(order.number) \(order.shippingAddress.firstName) \(order.shippingAddress.lastName)"
    }

    var dateCreated: String {
        return String.localizedStringWithFormat(NSLocalizedString("Created %@", comment: "Order created date"), order.dateCreatedString) //FIXME: use a formatted date instead of raw timestamp
    }

    var paymentStatus: String {
        return order.status.description
    }

    var paymentBackgroundColor: UIColor {
        return order.status.backgroundColor // MVVM: who should own color responsibilities? Maybe address this down the road.
    }

    var paymentBorderColor: CGColor {
        return order.status.borderColor // same here
    }

    var customerNote: String? {
        return order.customerNote
    }

    var shippingViewModel: ContactViewModel {
        return ContactViewModel(with: order.shippingAddress, contactType: ContactType.shipping)
    }
    var shippingAddress: String? {
        return shippingViewModel.formattedAddress
    }

    private(set) lazy var billingViewModel = ContactViewModel(with: order.billingAddress, contactType: ContactType.billing)
    private(set) lazy var billingAddress = billingViewModel.formattedAddress

    let subtotalLabel = NSLocalizedString("Subtotal", comment: "Subtotal label for payment view")

    var subtotalValue: String {
        return order.currencySymbol + order.subtotal
    }

    var discountLabel: String? {
        return summarizeCoupons(from: couponLines)
    }

    var discountValue: String? {
        return Double(order.discountTotal) != 0 ? "−" + order.currencySymbol + order.discountTotal : nil
    }

    var shippingLabel: String {
        return NSLocalizedString("Shipping", comment: "Shipping label for payment view")
    }

    var shippingValue: String {
        return order.currencySymbol + order.shippingTotal
    }

    var taxesLabel: String? {
        return Double(order.totalTax) != 0 ? NSLocalizedString("Taxes", comment: "Taxes label for payment view") : nil
    }

    var taxesValue: String? {
        return Double(order.totalTax) != 0 ? order.currencySymbol + order.totalTax : nil
    }

    var totalLabel: String {
        return NSLocalizedString("Total", comment: "Total label for payment view")
    }

    var totalValue: String {
        return order.currencySymbol + order.total
    }

    var paymentSummary: String {
        return NSLocalizedString("Payment of \(totalValue) received via \(order.paymentMethodTitle)", comment: "Payment of <currency symbol><payment total> received via (payment method title)")
    }

    /// MARK: Private
    ///
    private func summarizeCoupons(from lines: [CouponLine]?) -> String? {
        guard let couponLines = lines else {
            return nil
        }

        let output = couponLines.reduce("") { (output, line) in
            let prefix = output.isEmpty ? "" : ","
            return output + prefix + line.code
        }

        guard !output.isEmpty else {
            return nil
        }

        return NSLocalizedString("Discount", comment: "Discount label for payment view") + " (" + output + ")"
>>>>>>> c2fc6dcb
    }

    var summaryDateCreated: String {
        // "date_created": "2017-03-21T16:46:41",
        let format = ISO8601DateFormatter()
        let gmt = TimeZone(abbreviation: "GMT")
        format.timeZone = gmt
        format.formatOptions = [.withFullDate, .withTime, .withDashSeparatorInDate, .withColonSeparatorInTime]
        let date = format.date(from: dateUpdatedString)

        let shortFormat = DateFormatter()
        shortFormat.dateFormat = "HH:mm:ss"
        shortFormat.timeStyle = .short

        guard let orderDate = date else {
            NSLog("Order date not found!")
            return dateUpdatedString
        }

        let time = shortFormat.string(from: orderDate)

        let summaryDate = String.localizedStringWithFormat(NSLocalizedString("Updated on \(orderDate.mediumString()) at \(time)", comment: "Order updated summary date"))
        return summaryDate
    }
}<|MERGE_RESOLUTION|>--- conflicted
+++ resolved
@@ -2,30 +2,6 @@
 import UIKit
 
 class OrderDetailsViewModel {
-<<<<<<< HEAD
-    let summaryTitle: String
-    private let dateUpdatedString: String
-    let paymentStatus: String
-    let paymentBackgroundColor: UIColor
-    let paymentBorderColor: CGColor
-    let customerNote: String?
-    let shippingAddress: String?
-    let billingAddress: String?
-    let shippingViewModel: ContactViewModel
-    let billingViewModel: ContactViewModel
-
-    init(order: Order) {
-        summaryTitle = "#\(order.number) \(order.shippingAddress.firstName) \(order.shippingAddress.lastName)"
-        dateUpdatedString = order.dateUpdatedString
-        paymentStatus = order.status.description
-        paymentBackgroundColor = order.status.backgroundColor // MVVM: who should own color responsibilities? Maybe address this down the road.
-        paymentBorderColor = order.status.borderColor // same here
-        customerNote = order.customerNote
-        shippingViewModel = ContactViewModel(with: order.shippingAddress, contactType: ContactType.shipping)
-        shippingAddress = shippingViewModel.formattedAddress
-        billingViewModel = ContactViewModel(with: order.billingAddress, contactType: ContactType.billing)
-        billingAddress = billingViewModel.formattedAddress
-=======
     private let order: Order
     private let couponLines: [CouponLine]?
 
@@ -40,6 +16,29 @@
 
     var dateCreated: String {
         return String.localizedStringWithFormat(NSLocalizedString("Created %@", comment: "Order created date"), order.dateCreatedString) //FIXME: use a formatted date instead of raw timestamp
+    }
+
+    var summaryDateCreated: String {
+        // "date_created": "2017-03-21T16:46:41",
+        let format = ISO8601DateFormatter()
+        let gmt = TimeZone(abbreviation: "GMT")
+        format.timeZone = gmt
+        format.formatOptions = [.withFullDate, .withTime, .withDashSeparatorInDate, .withColonSeparatorInTime]
+        let date = format.date(from: order.dateUpdatedString)
+
+        let shortFormat = DateFormatter()
+        shortFormat.dateFormat = "HH:mm:ss"
+        shortFormat.timeStyle = .short
+
+        guard let orderDate = date else {
+            NSLog("Order date not found!")
+            return order.dateUpdatedString
+        }
+
+        let time = shortFormat.string(from: orderDate)
+
+        let summaryDate = String.localizedStringWithFormat(NSLocalizedString("Updated on \(orderDate.mediumString()) at \(time)", comment: "Order updated summary date"))
+        return summaryDate
     }
 
     var paymentStatus: String {
@@ -127,29 +126,5 @@
         }
 
         return NSLocalizedString("Discount", comment: "Discount label for payment view") + " (" + output + ")"
->>>>>>> c2fc6dcb
-    }
-
-    var summaryDateCreated: String {
-        // "date_created": "2017-03-21T16:46:41",
-        let format = ISO8601DateFormatter()
-        let gmt = TimeZone(abbreviation: "GMT")
-        format.timeZone = gmt
-        format.formatOptions = [.withFullDate, .withTime, .withDashSeparatorInDate, .withColonSeparatorInTime]
-        let date = format.date(from: dateUpdatedString)
-
-        let shortFormat = DateFormatter()
-        shortFormat.dateFormat = "HH:mm:ss"
-        shortFormat.timeStyle = .short
-
-        guard let orderDate = date else {
-            NSLog("Order date not found!")
-            return dateUpdatedString
-        }
-
-        let time = shortFormat.string(from: orderDate)
-
-        let summaryDate = String.localizedStringWithFormat(NSLocalizedString("Updated on \(orderDate.mediumString()) at \(time)", comment: "Order updated summary date"))
-        return summaryDate
     }
 }