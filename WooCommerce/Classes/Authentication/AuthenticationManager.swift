import Foundation
import KeychainAccess
import WordPressAuthenticator
import Yosemite
import class Networking.UserAgent
import struct Networking.Settings


/// Encapsulates all of the interactions with the WordPress Authenticator
///
class AuthenticationManager: Authentication {

    /// Store Picker Coordinator
    ///
    private var storePickerCoordinator: StorePickerCoordinator?

    /// Keychain access for SIWA auth token
    ///
    private lazy var keychain = Keychain(service: WooConstants.keychainServiceName)

    /// Apple ID is temporarily stored in memory until we can save it to Keychain when the authentication is complete.
    ///
    private var appleUserID: String?

    /// Initializes the WordPress Authenticator.
    ///
    func initialize() {
        let isSignInWithAppleEnabled = true
        let configuration = WordPressAuthenticatorConfiguration(wpcomClientId: ApiCredentials.dotcomAppId,
                                                                wpcomSecret: ApiCredentials.dotcomSecret,
                                                                wpcomScheme: ApiCredentials.dotcomAuthScheme,
                                                                wpcomTermsOfServiceURL: WooConstants.URLs.termsOfService.rawValue,
                                                                wpcomAPIBaseURL: Settings.wordpressApiBaseURL,
                                                                googleLoginClientId: ApiCredentials.googleClientId,
                                                                googleLoginServerClientId: ApiCredentials.googleServerId,
                                                                googleLoginScheme: ApiCredentials.googleAuthScheme,
                                                                userAgent: UserAgent.defaultUserAgent,
                                                                showLoginOptions: true,
                                                                enableSignUp: false,
                                                                enableSignInWithApple: isSignInWithAppleEnabled,
                                                                enableUnifiedAuth: true,
                                                                continueWithSiteAddressFirst: true)

        let systemGray3LightModeColor = UIColor(red: 199/255.0, green: 199/255.0, blue: 204/255.0, alpha: 1)
        let systemLabelLightModeColor = UIColor(red: 0, green: 0, blue: 0, alpha: 1)
        let style = WordPressAuthenticatorStyle(primaryNormalBackgroundColor: .primaryButtonBackground,
                                                primaryNormalBorderColor: .primaryButtonDownBackground,
                                                primaryHighlightBackgroundColor: .primaryButtonDownBackground,
                                                primaryHighlightBorderColor: .primaryButtonDownBorder,
                                                secondaryNormalBackgroundColor: .white,
                                                secondaryNormalBorderColor: systemGray3LightModeColor,
                                                secondaryHighlightBackgroundColor: systemGray3LightModeColor,
                                                secondaryHighlightBorderColor: systemGray3LightModeColor,
                                                disabledBackgroundColor: .buttonDisabledBackground,
                                                disabledBorderColor: .gray(.shade30),
                                                primaryTitleColor: .primaryButtonTitle,
                                                secondaryTitleColor: systemLabelLightModeColor,
                                                disabledTitleColor: .textSubtle,
                                                textButtonColor: .accent,
                                                textButtonHighlightColor: .accentDark,
                                                instructionColor: .textSubtle,
                                                subheadlineColor: .gray(.shade30),
                                                placeholderColor: .placeholderImage,
                                                viewControllerBackgroundColor: .listBackground,
                                                textFieldBackgroundColor: .listForeground,
                                                buttonViewBackgroundColor: .authPrologueBottomBackgroundColor,
                                                buttonViewTopShadowImage: nil,
                                                navBarImage: StyleManager.navBarImage,
                                                navBarBadgeColor: .primary,
                                                navBarBackgroundColor: .appBar,
                                                prologueTopContainerChildViewController: LoginPrologueViewController(),
                                                statusBarStyle: .default)

        let displayStrings = WordPressAuthenticatorDisplayStrings(emailLoginInstructions: AuthenticationConstants.emailInstructions,
                                                                  getStartedInstructions: AuthenticationConstants.getStartedInstructions,
                                                                  jetpackLoginInstructions: AuthenticationConstants.jetpackInstructions,
                                                                  siteLoginInstructions: AuthenticationConstants.siteInstructions,
                                                                  usernamePasswordInstructions: AuthenticationConstants.usernamePasswordInstructions,
                                                                  continueWithWPButtonTitle: AuthenticationConstants.continueWithWPButtonTitle,
                                                                  enterYourSiteAddressButtonTitle: AuthenticationConstants.enterYourSiteAddressButtonTitle,
                                                                  findSiteButtonTitle: AuthenticationConstants.findYourStoreAddressButtonTitle,
                                                                  getStartedTitle: AuthenticationConstants.loginTitle)

        let unifiedStyle = WordPressAuthenticatorUnifiedStyle(borderColor: .divider,
                                                              errorColor: .error,
                                                              textColor: .text,
                                                              textSubtleColor: .textSubtle,
                                                              textButtonColor: .accent,
                                                              textButtonHighlightColor: .accent,
                                                              viewControllerBackgroundColor: .basicBackground,
                                                              prologueButtonsBackgroundColor: .authPrologueBottomBackgroundColor,
                                                              prologueViewBackgroundColor: .authPrologueBottomBackgroundColor,
                                                              navBarBackgroundColor: .basicBackground,
                                                              navButtonTextColor: .accent,
                                                              navTitleTextColor: .text)

        let displayImages = WordPressAuthenticatorDisplayImages(
            magicLink: .loginMagicLinkImage,
            siteAddressModalPlaceholder: .loginSiteAddressInfoImage
        )

        WordPressAuthenticator.initialize(configuration: configuration,
                                          style: style,
                                          unifiedStyle: unifiedStyle,
                                          displayImages: displayImages,
                                          displayStrings: displayStrings)
        WordPressAuthenticator.shared.delegate = self
    }

    /// Displays the Login Flow using the specified UIViewController as presenter.
    ///
    func displayAuthentication(from presenter: UIViewController, animated: Bool, onCompletion: @escaping () -> Void) {
        WordPressAuthenticator.showLogin(from: presenter, animated: animated, onLoginButtonTapped: { [weak self] in
            guard let self = self else { return }
            // Resets Apple ID at the beginning of the authentication.
            self.appleUserID = nil

            ServiceLocator.analytics.track(.loginPrologueContinueTapped)
        }, onCompletion: onCompletion)
    }

    /// Handles an Authentication URL Callback. Returns *true* on success.
    ///
    func handleAuthenticationUrl(_ url: URL, options: [UIApplication.OpenURLOptionsKey: Any], rootViewController: UIViewController) -> Bool {
        let source = options[.sourceApplication] as? String
        let annotation = options[.annotation]

        if WordPressAuthenticator.shared.isGoogleAuthUrl(url) {
            return WordPressAuthenticator.shared.handleGoogleAuthUrl(url, sourceApplication: source, annotation: annotation)
        }

        if WordPressAuthenticator.shared.isWordPressAuthUrl(url) {
<<<<<<< HEAD
            return WordPressAuthenticator.shared.handleWordPressAuthUrl(url, rootViewController: rootViewController)
=======
            return WordPressAuthenticator.shared.handleWordPressAuthUrl(url,
                                                                        rootViewController: rootViewController)
>>>>>>> 396638b7
        }

        return false
    }
}



// MARK: - WordPressAuthenticator Delegate
//
extension AuthenticationManager: WordPressAuthenticatorDelegate {
    func userAuthenticatedWithAppleUserID(_ appleUserID: String) {
        self.appleUserID = appleUserID
    }

    var allowWPComLogin: Bool {
        return true
    }

    /// Indicates if the active Authenticator can be dismissed or not.
    ///
    var dismissActionEnabled: Bool {
        // TODO: Return *true* only if there is no default account already set.
        return false
    }

    /// Indicates whether the Support Action should be enabled, or not.
    ///
    var supportActionEnabled: Bool {
        return true
    }

    /// Indicates whether a link to WP.com TOS should be available, or not.
    ///
    var wpcomTermsOfServiceEnabled: Bool {
        return false
    }

    /// Indicates if Support is Enabled.
    ///
    var supportEnabled: Bool {
        return ZendeskManager.shared.zendeskEnabled
    }

    /// Indicates if the Support notification indicator should be displayed.
    ///
    var showSupportNotificationIndicator: Bool {
        // TODO: Wire Zendesk
        return false
    }

    /// Executed whenever a new WordPress.com account has been created.
    /// Note: As of now, this is a NO-OP, we're not supporting any signup flows.
    ///
    func createdWordPressComAccount(username: String, authToken: String) { }

    func shouldHandleError(_ error: Error) -> Bool {
        return isSupportedError(error)
    }

    func handleError(_ error: Error, onCompletion: @escaping (UIViewController) -> Void) {
        guard let errorViewModel = viewModel(error) else {
            return
        }

        let noWPErrorUI = ULErrorViewController(viewModel: errorViewModel)

        onCompletion(noWPErrorUI)
    }

    /// Validates that the self-hosted site contains the correct information
    /// and can proceed to the self-hosted username and password view controller.
    ///
    func shouldPresentUsernamePasswordController(for siteInfo: WordPressComSiteInfo?, onCompletion: @escaping (WordPressAuthenticatorResult) -> Void) {

        /// Jetpack is required. Present an error if we don't detect a valid installation.
        guard let site = siteInfo, site.hasValidJetpack == true else {
            let viewModel = JetpackErrorViewModel(siteURL: siteInfo?.url)
            let installJetpackUI = ULErrorViewController(viewModel: viewModel)

            let authenticationResult: WordPressAuthenticatorResult = .injectViewController(value: installJetpackUI)

            onCompletion(authenticationResult)

            return
        }

        /// WordPress must be present.
        guard site.isWP else {
            let viewModel = NotWPErrorViewModel()
            let notWPErrorUI = ULErrorViewController(viewModel: viewModel)

            let authenticationResult: WordPressAuthenticatorResult = .injectViewController(value: notWPErrorUI)

            onCompletion(authenticationResult)

            return
        }

        /// For self-hosted sites, navigate to enter the email address associated to the wp.com account:
        /// https://github.com/woocommerce/woocommerce-ios/issues/3426
        guard site.isWPCom else {
            let authenticationResult: WordPressAuthenticatorResult = .presentEmailController

            onCompletion(authenticationResult)

            return
        }

        /// We should never reach this point, as WPAuthenticator won't call its delegate for this case.
        ///
        DDLogWarn("⚠️ Present password controller for site: \(site.url)")
        let authenticationResult: WordPressAuthenticatorResult = .presentPasswordController(value: false)
        onCompletion(authenticationResult)
    }

    /// Presents the Login Epilogue, in the specified NavigationController.
    ///
    func presentLoginEpilogue(in navigationController: UINavigationController, for credentials: AuthenticatorCredentials, onDismiss: @escaping () -> Void) {
        storePickerCoordinator = StorePickerCoordinator(navigationController, config: .login)
        storePickerCoordinator?.onDismiss = onDismiss
        storePickerCoordinator?.start()
    }

    /// Presents the Signup Epilogue, in the specified NavigationController.
    ///
    func presentSignupEpilogue(in navigationController: UINavigationController, for credentials: AuthenticatorCredentials, service: SocialService?) {
        // NO-OP: The current WC version does not support Signup. Let SIWA through.
        guard case .apple = service else {
            return
        }

        // For SIWA, signups are treating like signing in for now.
        // Signup code in Authenticator normally synchronizes the auth credentials but
        // since we're hacking in SIWA, that's never called in the pod. Call here so the
        // person's name and user ID show up on the picker screen.
        //
        // This is effectively a useless screen for them other than telling them to install Jetpack.
        sync(credentials: credentials) { [weak self] in
            self?.storePickerCoordinator = StorePickerCoordinator(navigationController, config: .login)
            self?.storePickerCoordinator?.start()
        }
    }

    /// Presents the Support Interface from a given ViewController, with a specified SourceTag.
    ///
    func presentSupport(from sourceViewController: UIViewController, sourceTag: WordPressSupportSourceTag) {
        let identifier = HelpAndSupportViewController.classNameWithoutNamespaces
        guard let supportViewController = UIStoryboard.dashboard.instantiateViewController(withIdentifier: identifier) as? HelpAndSupportViewController else {
            return
        }

        supportViewController.displaysDismissAction = true

        let navController = UINavigationController(rootViewController: supportViewController)
        navController.modalPresentationStyle = .formSheet

        sourceViewController.present(navController, animated: true, completion: nil)
    }

    /// Presents the Support new request, from a given ViewController, with a specified SourceTag.
    ///
    func presentSupportRequest(from sourceViewController: UIViewController, sourceTag: WordPressSupportSourceTag) {
        ZendeskManager.shared.showNewRequestIfPossible(from: sourceViewController, with: sourceTag.name)
    }

    /// Indicates if the Login Epilogue should be presented.
    ///
    func shouldPresentLoginEpilogue(isJetpackLogin: Bool) -> Bool {
        return true
    }

    /// Indicates if the Signup Epilogue should be displayed.
    /// Note: As of now, this is a NO-OP, we're not supporting any signup flows.
    ///
    func shouldPresentSignupEpilogue() -> Bool {
        return false
    }

    /// Synchronizes the specified WordPress Account.
    ///
    func sync(credentials: AuthenticatorCredentials, onCompletion: @escaping () -> Void) {
        guard let wpcom = credentials.wpcom else {
            DDLogWarn("⚠️ Attempt to sync an account without valid wp.com credentials")
            return
        }

        // If Apple ID is previously set, saves it to Keychain now that authentication is complete.
        if let appleUserID = appleUserID {
            keychain.wooAppleID = appleUserID
        }
        appleUserID = nil

        ServiceLocator.stores.authenticate(credentials: .init(authToken: wpcom.authToken))
        let action = AccountAction.synchronizeAccount { (account, error) in
            if let account = account {
                let credentials = Credentials(username: account.username, authToken: wpcom.authToken, siteAddress: wpcom.siteURL)
                ServiceLocator.stores
                    .authenticate(credentials: credentials)
                    .synchronizeEntities(onCompletion: onCompletion)
            } else {
                ServiceLocator.stores.synchronizeEntities(onCompletion: onCompletion)
            }
        }
        ServiceLocator.stores.dispatch(action)
    }

    func shouldNavigate(credentials: AuthenticatorCredentials) -> Bool {
        return credentials.wpcom == nil && credentials.wporg != nil
    }

    func navigate(credentials: AuthenticatorCredentials) -> NavigationCommand? {
        guard let wpOrg = credentials.wporg,
              let email = wpOrg.jetPackEmail else {
            DDLogWarn("⚠️ Was requested to navigate with WPCOM credentials")
            return nil
        }

        return NavigateToMagicLink(email: email)
    }

    /// Tracks a given Analytics Event.
    ///
    func track(event: WPAnalyticsStat) {
        guard let wooEvent = WooAnalyticsStat.valueOf(stat: event) else {
            DDLogWarn("⚠️ Could not convert WPAnalyticsStat with value: \(event.rawValue)")
            return
        }
        ServiceLocator.analytics.track(wooEvent)
    }

    /// Tracks a given Analytics Event, with the specified properties.
    ///
    func track(event: WPAnalyticsStat, properties: [AnyHashable: Any]) {
        guard let wooEvent = WooAnalyticsStat.valueOf(stat: event) else {
            DDLogWarn("⚠️ Could not convert WPAnalyticsStat with value: \(event.rawValue)")
            return
        }
        ServiceLocator.analytics.track(wooEvent, withProperties: properties)
    }

    /// Tracks a given Analytics Event, with the specified error.
    ///
    func track(event: WPAnalyticsStat, error: Error) {
        guard let wooEvent = WooAnalyticsStat.valueOf(stat: event) else {
            DDLogWarn("⚠️ Could not convert WPAnalyticsStat with value: \(event.rawValue)")
            return
        }
        ServiceLocator.analytics.track(wooEvent, withError: error)
    }
}


// MARK: - Error handling
private extension AuthenticationManager {

    /// Maps error codes emitted by WPAuthenticator to a domain error object
    enum AuthenticationError: Int, Error {
        case emailDoesNotMatchWPAccount = 7
        case notWPSite = 406
        case notValidAddress = -1022
        case unknown

        static func make(with error: Error) -> AuthenticationError {
            let error = error as NSError

            switch error.code {
            case emailDoesNotMatchWPAccount.rawValue:
                return .emailDoesNotMatchWPAccount
            case notWPSite.rawValue:
                return .notWPSite
            case notValidAddress.rawValue:
                return .notValidAddress
            default:
                return .unknown
            }
        }
    }

    func isSupportedError(_ error: Error) -> Bool {
        let wooAuthError = AuthenticationError.make(with: error)
        return wooAuthError != .unknown
    }

    func viewModel(_ error: Error) -> ULErrorViewModel? {
        let wooAuthError = AuthenticationError.make(with: error)

        switch wooAuthError {
        case .emailDoesNotMatchWPAccount:
            return NotWPAccountViewModel()
        case .notWPSite,
             .notValidAddress:
            return NotWPErrorViewModel()
        default:
            return nil
        }
    }
}<|MERGE_RESOLUTION|>--- conflicted
+++ resolved
@@ -130,12 +130,8 @@
         }
 
         if WordPressAuthenticator.shared.isWordPressAuthUrl(url) {
-<<<<<<< HEAD
-            return WordPressAuthenticator.shared.handleWordPressAuthUrl(url, rootViewController: rootViewController)
-=======
             return WordPressAuthenticator.shared.handleWordPressAuthUrl(url,
                                                                         rootViewController: rootViewController)
->>>>>>> 396638b7
         }
 
         return false
