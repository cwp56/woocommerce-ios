--- conflicted
+++ resolved
@@ -272,11 +272,7 @@
                                       withProperties: ["selected_store_id": StoresManager.shared.sessionManager.defaultStoreID ?? String()])
 
             dismiss(animated: true) {
-<<<<<<< HEAD
-                RequirementsChecker.checkMinimumWooVersionForDefaultStore()
-=======
                 AppDelegate.shared.authenticatorWasDismissed()
->>>>>>> 78c9cc65
             }
         }
     }
