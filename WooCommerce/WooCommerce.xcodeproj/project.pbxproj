--- conflicted
+++ resolved
@@ -2562,11 +2562,7 @@
 		57F34A9F2423D44000E38AFB /* Orders */ = {
 			isa = PBXGroup;
 			children = (
-<<<<<<< HEAD
-				577DF1E4246EDFC9001097F9 /* Order Details */,
-=======
 				57F2C6C9246DEBB10074063B /* Order Details */,
->>>>>>> f22bf57d
 				57F34AA02423D45A00E38AFB /* OrdersViewModelTests.swift */,
 			);
 			path = Orders;
