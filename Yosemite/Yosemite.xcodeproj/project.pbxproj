// !$*UTF8*$!
{
	archiveVersion = 1;
	classes = {
	};
	objectVersion = 51;
	objects = {

/* Begin PBXBuildFile section */
		020220E42396969E00290165 /* MockProduct.swift in Sources */ = {isa = PBXBuildFile; fileRef = 020220E32396969E00290165 /* MockProduct.swift */; };
		0202B690238790E200F3EBE0 /* ProductsFeatureSwitchPListWrapper.swift in Sources */ = {isa = PBXBuildFile; fileRef = 0202B68F238790E200F3EBE0 /* ProductsFeatureSwitchPListWrapper.swift */; };
		0202B6972387AFBF00F3EBE0 /* MockInMemoryStorage.swift in Sources */ = {isa = PBXBuildFile; fileRef = 0202B6962387AFBF00F3EBE0 /* MockInMemoryStorage.swift */; };
		0202B6992387B01500F3EBE0 /* AppSettingsStoreTests+ProductsFeatureSwitch.swift in Sources */ = {isa = PBXBuildFile; fileRef = 0202B6982387B01500F3EBE0 /* AppSettingsStoreTests+ProductsFeatureSwitch.swift */; };
		020B2F9623BDE4DD00BD79AD /* ProductStoreTests+Validation.swift in Sources */ = {isa = PBXBuildFile; fileRef = 020B2F9523BDE4DD00BD79AD /* ProductStoreTests+Validation.swift */; };
		02124DAC24318D6B00980D74 /* Media+MediaTypeTests.swift in Sources */ = {isa = PBXBuildFile; fileRef = 02124DAB24318D6B00980D74 /* Media+MediaTypeTests.swift */; };
		02124DAE2431C11600980D74 /* Media+ProductImage.swift in Sources */ = {isa = PBXBuildFile; fileRef = 02124DAD2431C11500980D74 /* Media+ProductImage.swift */; };
		02124DB02431C18700980D74 /* Media+ProductImageTests.swift in Sources */ = {isa = PBXBuildFile; fileRef = 02124DAF2431C18700980D74 /* Media+ProductImageTests.swift */; };
		0212AC5E242C67FA00C51F6C /* ProductsSortOrder.swift in Sources */ = {isa = PBXBuildFile; fileRef = 0212AC5D242C67FA00C51F6C /* ProductsSortOrder.swift */; };
		0212AC62242C68B600C51F6C /* ResultsController+SortProducts.swift in Sources */ = {isa = PBXBuildFile; fileRef = 0212AC61242C68B600C51F6C /* ResultsController+SortProducts.swift */; };
		0212AC64242C6FC300C51F6C /* ProductStore+ProductsSortOrderTests.swift in Sources */ = {isa = PBXBuildFile; fileRef = 0212AC63242C6FC300C51F6C /* ProductStore+ProductsSortOrderTests.swift */; };
		0212AC67242C799B00C51F6C /* ResultsController+StorageProductTests.swift in Sources */ = {isa = PBXBuildFile; fileRef = 0212AC66242C799B00C51F6C /* ResultsController+StorageProductTests.swift */; };
		0218B4EE242E08B20083A847 /* MediaType.swift in Sources */ = {isa = PBXBuildFile; fileRef = 0218B4ED242E08B20083A847 /* MediaType.swift */; };
		0218B4F0242E091C0083A847 /* Media+MediaType.swift in Sources */ = {isa = PBXBuildFile; fileRef = 0218B4EF242E091C0083A847 /* Media+MediaType.swift */; };
		0218B4F2242E09E80083A847 /* MediaTypeTests.swift in Sources */ = {isa = PBXBuildFile; fileRef = 0218B4F1242E09E80083A847 /* MediaTypeTests.swift */; };
		021C7BF22386332C00A3BCBD /* ProductUpdater.swift in Sources */ = {isa = PBXBuildFile; fileRef = 021C7BF12386332C00A3BCBD /* ProductUpdater.swift */; };
		021C7BF52386362A00A3BCBD /* Product+UpdaterTestCases.swift in Sources */ = {isa = PBXBuildFile; fileRef = 021C7BF42386362A00A3BCBD /* Product+UpdaterTestCases.swift */; };
		0225512122FC2F3000D98613 /* OrderStatsV4Interval+Date.swift in Sources */ = {isa = PBXBuildFile; fileRef = 0225512022FC2F3000D98613 /* OrderStatsV4Interval+Date.swift */; };
		0225512522FC312400D98613 /* OrderStatsV4Interval+DateTests.swift in Sources */ = {isa = PBXBuildFile; fileRef = 0225512422FC312400D98613 /* OrderStatsV4Interval+DateTests.swift */; };
		022F00BE24725BAF008CD97F /* NotificationCountStore.swift in Sources */ = {isa = PBXBuildFile; fileRef = 022F00BD24725BAF008CD97F /* NotificationCountStore.swift */; };
		022F00C024725BC6008CD97F /* NotificationCountAction.swift in Sources */ = {isa = PBXBuildFile; fileRef = 022F00BF24725BC6008CD97F /* NotificationCountAction.swift */; };
		022F00C224726090008CD97F /* SiteNotificationCountFileContents.swift in Sources */ = {isa = PBXBuildFile; fileRef = 022F00C124726090008CD97F /* SiteNotificationCountFileContents.swift */; };
		022F00C524728B0C008CD97F /* SiteNotificationCountFileContentsTests.swift in Sources */ = {isa = PBXBuildFile; fileRef = 022F00C424728B0C008CD97F /* SiteNotificationCountFileContentsTests.swift */; };
		022F00C72472963E008CD97F /* NotificationCountStoreTests.swift in Sources */ = {isa = PBXBuildFile; fileRef = 022F00C62472963E008CD97F /* NotificationCountStoreTests.swift */; };
		0232372922F7DA6E00715FAB /* StatsTimeRangeV4.swift in Sources */ = {isa = PBXBuildFile; fileRef = 0232372822F7DA6E00715FAB /* StatsTimeRangeV4.swift */; };
		0248B3652459018100A271A4 /* ResultsController+FilterProducts.swift in Sources */ = {isa = PBXBuildFile; fileRef = 0248B3642459018100A271A4 /* ResultsController+FilterProducts.swift */; };
		0248B3672459020500A271A4 /* ResultsController+FilterProductTests.swift in Sources */ = {isa = PBXBuildFile; fileRef = 0248B3662459020500A271A4 /* ResultsController+FilterProductTests.swift */; };
		0248B36924590FC300A271A4 /* ProductStore+FilterProductsTests.swift in Sources */ = {isa = PBXBuildFile; fileRef = 0248B36824590FC300A271A4 /* ProductStore+FilterProductsTests.swift */; };
		0248B36B2459127200A271A4 /* MockupNetwork+Path.swift in Sources */ = {isa = PBXBuildFile; fileRef = 0248B36A2459127200A271A4 /* MockupNetwork+Path.swift */; };
		025CA2CA238F515600B05C81 /* ProductShippingClassStore.swift in Sources */ = {isa = PBXBuildFile; fileRef = 025CA2C9238F515600B05C81 /* ProductShippingClassStore.swift */; };
		025CA2CC238F518600B05C81 /* ProductShippingClassAction.swift in Sources */ = {isa = PBXBuildFile; fileRef = 025CA2CB238F518600B05C81 /* ProductShippingClassAction.swift */; };
		025CA2CE238F53CB00B05C81 /* ProductShippingClass+ReadOnlyConvertible.swift in Sources */ = {isa = PBXBuildFile; fileRef = 025CA2CD238F53CB00B05C81 /* ProductShippingClass+ReadOnlyConvertible.swift */; };
		025CA2D0238F54E800B05C81 /* ProductShippingClassStoreTests.swift in Sources */ = {isa = PBXBuildFile; fileRef = 025CA2CF238F54E800B05C81 /* ProductShippingClassStoreTests.swift */; };
		026CF626237D8EFB009563D4 /* ProductVariationStore.swift in Sources */ = {isa = PBXBuildFile; fileRef = 026CF625237D8EFB009563D4 /* ProductVariationStore.swift */; };
		026CF628237D8F30009563D4 /* ProductVariationAction.swift in Sources */ = {isa = PBXBuildFile; fileRef = 026CF627237D8F30009563D4 /* ProductVariationAction.swift */; };
		026CF62A237D92C6009563D4 /* ProductVariation+ReadOnlyConvertible.swift in Sources */ = {isa = PBXBuildFile; fileRef = 026CF629237D92C6009563D4 /* ProductVariation+ReadOnlyConvertible.swift */; };
		026CF62C237D92DC009563D4 /* ProductVariationAttribute+ReadOnlyConvertible.swift in Sources */ = {isa = PBXBuildFile; fileRef = 026CF62B237D92DC009563D4 /* ProductVariationAttribute+ReadOnlyConvertible.swift */; };
		026D52C0238235930092AE05 /* ProductVariationStoreTests.swift in Sources */ = {isa = PBXBuildFile; fileRef = 026D52BF238235930092AE05 /* ProductVariationStoreTests.swift */; };
		028BCE2422DE22BB00056966 /* SiteVisitStatsStoreErrorTests.swift in Sources */ = {isa = PBXBuildFile; fileRef = 028BCE2322DE22BB00056966 /* SiteVisitStatsStoreErrorTests.swift */; };
		029B00A7230D64E800B0AE66 /* StatsTimeRangeTests.swift in Sources */ = {isa = PBXBuildFile; fileRef = 029B00A6230D64E800B0AE66 /* StatsTimeRangeTests.swift */; };
		02BA23C222EEEABC009539E7 /* AvailabilityStore.swift in Sources */ = {isa = PBXBuildFile; fileRef = 02BA23C122EEEABC009539E7 /* AvailabilityStore.swift */; };
		02BA23C422EEEB3B009539E7 /* AvailabilityAction.swift in Sources */ = {isa = PBXBuildFile; fileRef = 02BA23C322EEEB3B009539E7 /* AvailabilityAction.swift */; };
		02BA23C622EEF092009539E7 /* StatsV4AvailabilityStoreTests.swift in Sources */ = {isa = PBXBuildFile; fileRef = 02BA23C522EEF092009539E7 /* StatsV4AvailabilityStoreTests.swift */; };
		02DA641B2313D6D200284168 /* AppSettingsStoreTests+StatsVersion.swift in Sources */ = {isa = PBXBuildFile; fileRef = 02DA641A2313D6D200284168 /* AppSettingsStoreTests+StatsVersion.swift */; };
		02E262BD238CE46A00B79588 /* ShippingSettingsService.swift in Sources */ = {isa = PBXBuildFile; fileRef = 02E262BC238CE46A00B79588 /* ShippingSettingsService.swift */; };
		02E262C0238CE80100B79588 /* StorageShippingSettingsServiceTests.swift in Sources */ = {isa = PBXBuildFile; fileRef = 02E262BF238CE80100B79588 /* StorageShippingSettingsServiceTests.swift */; };
		02E262C2238CF74D00B79588 /* StorageShippingSettingsService.swift in Sources */ = {isa = PBXBuildFile; fileRef = 02E262C1238CF74D00B79588 /* StorageShippingSettingsService.swift */; };
		02E493EB245C0DCC000AEA9E /* Product+Settings.swift in Sources */ = {isa = PBXBuildFile; fileRef = 02E493EA245C0DCC000AEA9E /* Product+Settings.swift */; };
		02E493ED245C0EBC000AEA9E /* Product+SettingsTests.swift in Sources */ = {isa = PBXBuildFile; fileRef = 02E493EC245C0EBC000AEA9E /* Product+SettingsTests.swift */; };
		02E4F5E423CD5628003B0010 /* NSOrderedSet+Array.swift in Sources */ = {isa = PBXBuildFile; fileRef = 02E4F5E323CD5628003B0010 /* NSOrderedSet+Array.swift */; };
		02F096C4240670A400C0C1D5 /* Media+Equatable.swift in Sources */ = {isa = PBXBuildFile; fileRef = 02F096C3240670A400C0C1D5 /* Media+Equatable.swift */; };
		02FF054D23D983F30058E6E7 /* MediaFileManager.swift in Sources */ = {isa = PBXBuildFile; fileRef = 02FF054523D983F30058E6E7 /* MediaFileManager.swift */; };
		02FF054E23D983F30058E6E7 /* MediaImageExporter.swift in Sources */ = {isa = PBXBuildFile; fileRef = 02FF054623D983F30058E6E7 /* MediaImageExporter.swift */; };
		02FF054F23D983F30058E6E7 /* FileManager+URL.swift in Sources */ = {isa = PBXBuildFile; fileRef = 02FF054723D983F30058E6E7 /* FileManager+URL.swift */; };
		02FF055023D983F30058E6E7 /* ExportableAsset.swift in Sources */ = {isa = PBXBuildFile; fileRef = 02FF054823D983F30058E6E7 /* ExportableAsset.swift */; };
		02FF055123D983F30058E6E7 /* MediaAssetExporter.swift in Sources */ = {isa = PBXBuildFile; fileRef = 02FF054923D983F30058E6E7 /* MediaAssetExporter.swift */; };
		02FF055223D983F30058E6E7 /* MediaExportService.swift in Sources */ = {isa = PBXBuildFile; fileRef = 02FF054A23D983F30058E6E7 /* MediaExportService.swift */; };
		02FF055323D983F30058E6E7 /* URL+Media.swift in Sources */ = {isa = PBXBuildFile; fileRef = 02FF054B23D983F30058E6E7 /* URL+Media.swift */; };
		02FF055423D983F30058E6E7 /* MediaExport.swift in Sources */ = {isa = PBXBuildFile; fileRef = 02FF054C23D983F30058E6E7 /* MediaExport.swift */; };
		02FF055623D984310058E6E7 /* MockupFileManager.swift in Sources */ = {isa = PBXBuildFile; fileRef = 02FF055523D984310058E6E7 /* MockupFileManager.swift */; };
		02FF055B23D9846A0058E6E7 /* MediaDirectoryTests.swift in Sources */ = {isa = PBXBuildFile; fileRef = 02FF055823D9846A0058E6E7 /* MediaDirectoryTests.swift */; };
		02FF055C23D9846A0058E6E7 /* MediaFileManagerTests.swift in Sources */ = {isa = PBXBuildFile; fileRef = 02FF055923D9846A0058E6E7 /* MediaFileManagerTests.swift */; };
		02FF055D23D9846A0058E6E7 /* FileManager+URLTests.swift in Sources */ = {isa = PBXBuildFile; fileRef = 02FF055A23D9846A0058E6E7 /* FileManager+URLTests.swift */; };
		02FF055F23D985710058E6E7 /* URL+MediaTests.swift in Sources */ = {isa = PBXBuildFile; fileRef = 02FF055E23D985710058E6E7 /* URL+MediaTests.swift */; };
		02FF056123D98FD40058E6E7 /* ImageSourceWriter.swift in Sources */ = {isa = PBXBuildFile; fileRef = 02FF056023D98FD40058E6E7 /* ImageSourceWriter.swift */; };
		02FF056323DE9C490058E6E7 /* MediaAction.swift in Sources */ = {isa = PBXBuildFile; fileRef = 02FF056223DE9C490058E6E7 /* MediaAction.swift */; };
		02FF056523DE9C8B0058E6E7 /* MediaStore.swift in Sources */ = {isa = PBXBuildFile; fileRef = 02FF056423DE9C8B0058E6E7 /* MediaStore.swift */; };
		02FF056723DEB2180058E6E7 /* MediaStoreTests.swift in Sources */ = {isa = PBXBuildFile; fileRef = 02FF056623DEB2180058E6E7 /* MediaStoreTests.swift */; };
		02FF056923DECD5B0058E6E7 /* MediaImageExporterTests.swift in Sources */ = {isa = PBXBuildFile; fileRef = 02FF056823DECD5B0058E6E7 /* MediaImageExporterTests.swift */; };
		02FF056B23DED3670058E6E7 /* Media.xcassets in Resources */ = {isa = PBXBuildFile; fileRef = 02FF056A23DED3670058E6E7 /* Media.xcassets */; };
		02FF056D23DEDCB90058E6E7 /* MockImageSourceWriter.swift in Sources */ = {isa = PBXBuildFile; fileRef = 02FF056C23DEDCB90058E6E7 /* MockImageSourceWriter.swift */; };
		02FF056F23E04F320058E6E7 /* MockMediaExportService.swift in Sources */ = {isa = PBXBuildFile; fileRef = 02FF056E23E04F320058E6E7 /* MockMediaExportService.swift */; };
		0E67B79585034C4DD75C8117 /* Pods_Yosemite.framework in Frameworks */ = {isa = PBXBuildFile; fileRef = C25501C7F936D2FD32FAF3F4 /* Pods_Yosemite.framework */; };
		261F94E4242EFA6D00762B58 /* ProductCategoryAction.swift in Sources */ = {isa = PBXBuildFile; fileRef = 261F94E3242EFA6D00762B58 /* ProductCategoryAction.swift */; };
		261F94E6242EFF8700762B58 /* ProductCategoryStore.swift in Sources */ = {isa = PBXBuildFile; fileRef = 261F94E5242EFF8700762B58 /* ProductCategoryStore.swift */; };
		26577517243D5E42003168A5 /* ProductCategoryUpdated.swift in Sources */ = {isa = PBXBuildFile; fileRef = 26577516243D5E42003168A5 /* ProductCategoryUpdated.swift */; };
		265BCA0024301ACD004E53EE /* ProductCategoryStoreTests.swift in Sources */ = {isa = PBXBuildFile; fileRef = 265BC9FF24301ACD004E53EE /* ProductCategoryStoreTests.swift */; };
		36941EA7B9242CAB1FF828BC /* Pods_YosemiteTests.framework in Frameworks */ = {isa = PBXBuildFile; fileRef = 991BBCE6E4A92F0A028885D8 /* Pods_YosemiteTests.framework */; };
		450106872399AB3F00E24722 /* TaxClass+ReadOnlyConvertible.swift in Sources */ = {isa = PBXBuildFile; fileRef = 450106862399AB3F00E24722 /* TaxClass+ReadOnlyConvertible.swift */; };
		45010693239A6C9F00E24722 /* TaxClassStore.swift in Sources */ = {isa = PBXBuildFile; fileRef = 45010692239A6C9F00E24722 /* TaxClassStore.swift */; };
		45010695239A6CDE00E24722 /* TaxClassAction.swift in Sources */ = {isa = PBXBuildFile; fileRef = 45010694239A6CDE00E24722 /* TaxClassAction.swift */; };
		453305F7245AE68C00264E50 /* SitePostStore.swift in Sources */ = {isa = PBXBuildFile; fileRef = 453305F6245AE68C00264E50 /* SitePostStore.swift */; };
		453305F9245AE6B200264E50 /* SitePostAction.swift in Sources */ = {isa = PBXBuildFile; fileRef = 453305F8245AE6B200264E50 /* SitePostAction.swift */; };
		453305FB245AEDCB00264E50 /* SitePostStoreTests.swift in Sources */ = {isa = PBXBuildFile; fileRef = 453305FA245AEDCB00264E50 /* SitePostStoreTests.swift */; };
		45739F372437680F00480C95 /* ProductSettings.swift in Sources */ = {isa = PBXBuildFile; fileRef = 45739F362437680F00480C95 /* ProductSettings.swift */; };
		45E18632237046CB009241F3 /* ShippingLine+ReadOnlyConvertible.swift in Sources */ = {isa = PBXBuildFile; fileRef = 45E18631237046CB009241F3 /* ShippingLine+ReadOnlyConvertible.swift */; };
		45ED4F16239E939A004F1BE3 /* TaxClassStoreTests.swift in Sources */ = {isa = PBXBuildFile; fileRef = 45ED4F15239E939A004F1BE3 /* TaxClassStoreTests.swift */; };
		572F2B8D247312E4005A5F74 /* StorageManagerConcurrencyTests.swift in Sources */ = {isa = PBXBuildFile; fileRef = 572F2B8C247312E4005A5F74 /* StorageManagerConcurrencyTests.swift */; };
		573B448B2424082B00E71ADC /* OrderStoreTests+FetchFilteredAndAllOrders.swift in Sources */ = {isa = PBXBuildFile; fileRef = 573B448A2424082B00E71ADC /* OrderStoreTests+FetchFilteredAndAllOrders.swift */; };
		578CE78C2475E7A500492EBF /* MockNotificationsRemote.swift in Sources */ = {isa = PBXBuildFile; fileRef = 578CE78B2475E7A500492EBF /* MockNotificationsRemote.swift */; };
		578CE7902475EBAB00492EBF /* MockProductReviewsRemote.swift in Sources */ = {isa = PBXBuildFile; fileRef = 578CE78F2475EBAB00492EBF /* MockProductReviewsRemote.swift */; };
		578CE7922475EC9200492EBF /* MockProductsRemote.swift in Sources */ = {isa = PBXBuildFile; fileRef = 578CE7912475EC9200492EBF /* MockProductsRemote.swift */; };
		578CE7942475F52F00492EBF /* MockNote.swift in Sources */ = {isa = PBXBuildFile; fileRef = 578CE7932475F52F00492EBF /* MockNote.swift */; };
		578CE7972475FD8200492EBF /* MockProductReview.swift in Sources */ = {isa = PBXBuildFile; fileRef = 578CE7962475FD8200492EBF /* MockProductReview.swift */; };
		57FDD6BB246B583200B8344B /* XCTestCase+Wait.swift in Sources */ = {isa = PBXBuildFile; fileRef = 57FDD6BA246B583200B8344B /* XCTestCase+Wait.swift */; };
		741F34802195EA62005F5BD9 /* CommentAction.swift in Sources */ = {isa = PBXBuildFile; fileRef = 741F347F2195EA62005F5BD9 /* CommentAction.swift */; };
		741F34822195EA71005F5BD9 /* CommentStore.swift in Sources */ = {isa = PBXBuildFile; fileRef = 741F34812195EA71005F5BD9 /* CommentStore.swift */; };
		741F34842195F752005F5BD9 /* CommentStoreTests.swift in Sources */ = {isa = PBXBuildFile; fileRef = 741F34832195F752005F5BD9 /* CommentStoreTests.swift */; };
		743057B3218B69D100441A76 /* Queue.swift in Sources */ = {isa = PBXBuildFile; fileRef = 743057B2218B69D100441A76 /* Queue.swift */; };
		744914F7224AD2AF00546DE4 /* ProductStoreTests.swift in Sources */ = {isa = PBXBuildFile; fileRef = 744914F6224AD2AF00546DE4 /* ProductStoreTests.swift */; };
		744A3218216D55F80051439B /* SiteVisitStats+ReadOnlyConvertible.swift in Sources */ = {isa = PBXBuildFile; fileRef = 744A3216216D55F80051439B /* SiteVisitStats+ReadOnlyConvertible.swift */; };
		744A3219216D55F80051439B /* SiteVisitStatsItem+ReadOnlyConvertible.swift in Sources */ = {isa = PBXBuildFile; fileRef = 744A3217216D55F80051439B /* SiteVisitStatsItem+ReadOnlyConvertible.swift */; };
		744A321B216D57D40051439B /* SiteVisitStats+ReadOnlyType.swift in Sources */ = {isa = PBXBuildFile; fileRef = 744A321A216D57D30051439B /* SiteVisitStats+ReadOnlyType.swift */; };
		7455263022305F88003F8932 /* OrderStatusStoreTests.swift in Sources */ = {isa = PBXBuildFile; fileRef = 7455262F22305F88003F8932 /* OrderStatusStoreTests.swift */; };
		7455D4672141B57600FA8C1F /* TopEarnerStats+ReadOnlyConvertible.swift in Sources */ = {isa = PBXBuildFile; fileRef = 7455D4662141B57600FA8C1F /* TopEarnerStats+ReadOnlyConvertible.swift */; };
		7455D4692141B59E00FA8C1F /* TopEarnerStatsItem+ReadOnlyConvertible.swift in Sources */ = {isa = PBXBuildFile; fileRef = 7455D4682141B59E00FA8C1F /* TopEarnerStatsItem+ReadOnlyConvertible.swift */; };
		74643EE1221F567E00EDC51A /* ShipmentAction.swift in Sources */ = {isa = PBXBuildFile; fileRef = 74643EE0221F567E00EDC51A /* ShipmentAction.swift */; };
		74685D4E20F7EFA7008958C1 /* OrderItem+ReadOnlyConvertible.swift in Sources */ = {isa = PBXBuildFile; fileRef = 74685D4D20F7EFA7008958C1 /* OrderItem+ReadOnlyConvertible.swift */; };
		74685D5020F7F3CE008958C1 /* OrderCoupon+ReadOnlyConvertible.swift in Sources */ = {isa = PBXBuildFile; fileRef = 74685D4F20F7F3CE008958C1 /* OrderCoupon+ReadOnlyConvertible.swift */; };
		7471401121877668009A11CC /* NotificationAction.swift in Sources */ = {isa = PBXBuildFile; fileRef = 7471401021877668009A11CC /* NotificationAction.swift */; };
		7471401321877A8B009A11CC /* NotificationStore.swift in Sources */ = {isa = PBXBuildFile; fileRef = 7471401221877A8B009A11CC /* NotificationStore.swift */; };
		748525AC218A45360036DF75 /* NotificationStoreTests.swift in Sources */ = {isa = PBXBuildFile; fileRef = 748525AB218A45360036DF75 /* NotificationStoreTests.swift */; };
		74858DB421C02B5A00754F3E /* OrderNote+ReadOnlyType.swift in Sources */ = {isa = PBXBuildFile; fileRef = 74858DB321C02B5A00754F3E /* OrderNote+ReadOnlyType.swift */; };
		7492FAD9217FAD1000ED2C69 /* SiteSetting+ReadOnlyConvertible.swift in Sources */ = {isa = PBXBuildFile; fileRef = 7492FAD8217FAD1000ED2C69 /* SiteSetting+ReadOnlyConvertible.swift */; };
		7492FADB217FAE4D00ED2C69 /* SiteSetting+ReadOnlyType.swift in Sources */ = {isa = PBXBuildFile; fileRef = 7492FADA217FAE4D00ED2C69 /* SiteSetting+ReadOnlyType.swift */; };
		7492FADD217FAF5C00ED2C69 /* SettingStore.swift in Sources */ = {isa = PBXBuildFile; fileRef = 7492FADC217FAF5C00ED2C69 /* SettingStore.swift */; };
		7492FADF217FB11D00ED2C69 /* SettingAction.swift in Sources */ = {isa = PBXBuildFile; fileRef = 7492FADE217FB11D00ED2C69 /* SettingAction.swift */; };
		7492FAE1217FB87100ED2C69 /* SettingStoreTests.swift in Sources */ = {isa = PBXBuildFile; fileRef = 7492FAE0217FB87100ED2C69 /* SettingStoreTests.swift */; };
		749374FE2249601F007D85D1 /* ProductStore.swift in Sources */ = {isa = PBXBuildFile; fileRef = 749374FD2249601F007D85D1 /* ProductStore.swift */; };
		749375002249605E007D85D1 /* ProductAction.swift in Sources */ = {isa = PBXBuildFile; fileRef = 749374FF2249605E007D85D1 /* ProductAction.swift */; };
		74937502224968F8007D85D1 /* Product+ReadOnlyType.swift in Sources */ = {isa = PBXBuildFile; fileRef = 74937501224968F8007D85D1 /* Product+ReadOnlyType.swift */; };
		749375042249691D007D85D1 /* Product+ReadOnlyConvertible.swift in Sources */ = {isa = PBXBuildFile; fileRef = 749375032249691D007D85D1 /* Product+ReadOnlyConvertible.swift */; };
		74937508224985BB007D85D1 /* ProductDimensions+ReadOnlyConvertible.swift in Sources */ = {isa = PBXBuildFile; fileRef = 74937507224985BB007D85D1 /* ProductDimensions+ReadOnlyConvertible.swift */; };
		7493750A22498700007D85D1 /* ProductCategory+ReadOnlyConvertible.swift in Sources */ = {isa = PBXBuildFile; fileRef = 7493750922498700007D85D1 /* ProductCategory+ReadOnlyConvertible.swift */; };
		7493750C224987D9007D85D1 /* ProductAttribute+ReadOnlyConvertible.swift in Sources */ = {isa = PBXBuildFile; fileRef = 7493750B224987D9007D85D1 /* ProductAttribute+ReadOnlyConvertible.swift */; };
		7493750E224988DE007D85D1 /* ProductImage+ReadOnlyConvertible.swift in Sources */ = {isa = PBXBuildFile; fileRef = 7493750D224988DE007D85D1 /* ProductImage+ReadOnlyConvertible.swift */; };
		7493751022498AB1007D85D1 /* ProductDefaultAttribute+ReadOnlyConvertible.swift in Sources */ = {isa = PBXBuildFile; fileRef = 7493750F22498AB1007D85D1 /* ProductDefaultAttribute+ReadOnlyConvertible.swift */; };
		7493751222498B2C007D85D1 /* ProductTag+ReadOnlyConvertible.swift in Sources */ = {isa = PBXBuildFile; fileRef = 7493751122498B2C007D85D1 /* ProductTag+ReadOnlyConvertible.swift */; };
		7495C5292114979D00CDD33B /* StatsStoreTests.swift in Sources */ = {isa = PBXBuildFile; fileRef = 7495C5282114979D00CDD33B /* StatsStoreTests.swift */; };
		749737672141CC8C0008C490 /* TopEarnerStats+ReadOnlyType.swift in Sources */ = {isa = PBXBuildFile; fileRef = 749737662141CC8B0008C490 /* TopEarnerStats+ReadOnlyType.swift */; };
		7499936420EFBC1B00CF01CD /* OrderNoteAction.swift in Sources */ = {isa = PBXBuildFile; fileRef = 7499936320EFBC1A00CF01CD /* OrderNoteAction.swift */; };
		7499936620EFBC7200CF01CD /* OrderNoteStore.swift in Sources */ = {isa = PBXBuildFile; fileRef = 7499936520EFBC7200CF01CD /* OrderNoteStore.swift */; };
		7499936820EFC0ED00CF01CD /* OrderNoteStoreTests.swift in Sources */ = {isa = PBXBuildFile; fileRef = 7499936720EFC0ED00CF01CD /* OrderNoteStoreTests.swift */; };
		7499A9ED2220527500D8FDFA /* ShipmentStoreTests.swift in Sources */ = {isa = PBXBuildFile; fileRef = 7499A9EC2220527500D8FDFA /* ShipmentStoreTests.swift */; };
		74A18C562113827E00DCF8A8 /* StatsStore.swift in Sources */ = {isa = PBXBuildFile; fileRef = 74A18C552113827E00DCF8A8 /* StatsStore.swift */; };
		74A18C58211382A000DCF8A8 /* StatsAction.swift in Sources */ = {isa = PBXBuildFile; fileRef = 74A18C57211382A000DCF8A8 /* StatsAction.swift */; };
		74A7688C20D45EBA00F9D437 /* OrderStore.swift in Sources */ = {isa = PBXBuildFile; fileRef = 74A7688B20D45EBA00F9D437 /* OrderStore.swift */; };
		74A7688E20D45ED400F9D437 /* OrderStoreTests.swift in Sources */ = {isa = PBXBuildFile; fileRef = 74A7688D20D45ED400F9D437 /* OrderStoreTests.swift */; };
		74A7689020D45F9300F9D437 /* OrderAction.swift in Sources */ = {isa = PBXBuildFile; fileRef = 74A7688F20D45F9300F9D437 /* OrderAction.swift */; };
		74B2601F2188A92A0041793A /* Note+ReadOnlyConvertible.swift in Sources */ = {isa = PBXBuildFile; fileRef = 74B2601E2188A92A0041793A /* Note+ReadOnlyConvertible.swift */; };
		74B260212188B5F30041793A /* Note+ReadOnlyType.swift in Sources */ = {isa = PBXBuildFile; fileRef = 74B260202188B5F30041793A /* Note+ReadOnlyType.swift */; };
		74B7D6B020F910AF002667AC /* OrderNote+ReadOnlyConvertible.swift in Sources */ = {isa = PBXBuildFile; fileRef = 74B7D6AF20F910AF002667AC /* OrderNote+ReadOnlyConvertible.swift */; };
		74D42DBA221C978D00B4977D /* ShipmentTracking+ReadOnlyType.swift in Sources */ = {isa = PBXBuildFile; fileRef = 74D42DB9221C978D00B4977D /* ShipmentTracking+ReadOnlyType.swift */; };
		74D42DBC221C983F00B4977D /* ShipmentTracking+ReadOnlyConvertible.swift in Sources */ = {isa = PBXBuildFile; fileRef = 74D42DBB221C983F00B4977D /* ShipmentTracking+ReadOnlyConvertible.swift */; };
		74D7F29B20F6A7FB0058B2F0 /* Order+ReadOnlyConvertible.swift in Sources */ = {isa = PBXBuildFile; fileRef = 74D7F29A20F6A7FB0058B2F0 /* Order+ReadOnlyConvertible.swift */; };
		74D7FFFA221F01E90008CC0E /* ShipmentStore.swift in Sources */ = {isa = PBXBuildFile; fileRef = 74D7FFF9221F01E90008CC0E /* ShipmentStore.swift */; };
		74FD596B216FB65900A5AE83 /* OrderStats+ReadOnlyType.swift in Sources */ = {isa = PBXBuildFile; fileRef = 74FD596A216FB65900A5AE83 /* OrderStats+ReadOnlyType.swift */; };
		74FD596E216FB6ED00A5AE83 /* OrderStats+ReadOnlyConvertible.swift in Sources */ = {isa = PBXBuildFile; fileRef = 74FD596C216FB6ED00A5AE83 /* OrderStats+ReadOnlyConvertible.swift */; };
		74FD596F216FB6ED00A5AE83 /* OrderStatsItem+ReadOnlyConvertible.swift in Sources */ = {isa = PBXBuildFile; fileRef = 74FD596D216FB6ED00A5AE83 /* OrderStatsItem+ReadOnlyConvertible.swift */; };
		933A27352222352500C2143A /* Logging.swift in Sources */ = {isa = PBXBuildFile; fileRef = 933A27342222352500C2143A /* Logging.swift */; };
		93E7507A226E2D6C00BAF88A /* AccountSettings+ReadOnlyConvertible.swift in Sources */ = {isa = PBXBuildFile; fileRef = 93E75079226E2D6C00BAF88A /* AccountSettings+ReadOnlyConvertible.swift */; };
		B505254C20EE6491008090F5 /* Site+ReadOnlyConvertible.swift in Sources */ = {isa = PBXBuildFile; fileRef = B505254B20EE6491008090F5 /* Site+ReadOnlyConvertible.swift */; };
		B52E002B2119E64800700FDE /* ManagedObjectsDidChangeNotification.swift in Sources */ = {isa = PBXBuildFile; fileRef = B52E002A2119E64800700FDE /* ManagedObjectsDidChangeNotification.swift */; };
		B52E002E211A3F5500700FDE /* ReadOnlyType.swift in Sources */ = {isa = PBXBuildFile; fileRef = B52E002D211A3F5500700FDE /* ReadOnlyType.swift */; };
		B52E0030211A439E00700FDE /* Account+ReadOnlyType.swift in Sources */ = {isa = PBXBuildFile; fileRef = B52E002F211A439E00700FDE /* Account+ReadOnlyType.swift */; };
		B52E0032211A440D00700FDE /* Order+ReadOnlyType.swift in Sources */ = {isa = PBXBuildFile; fileRef = B52E0031211A440D00700FDE /* Order+ReadOnlyType.swift */; };
		B52E0034211A449600700FDE /* Site+ReadOnlyType.swift in Sources */ = {isa = PBXBuildFile; fileRef = B52E0033211A449600700FDE /* Site+ReadOnlyType.swift */; };
		B53A56A0211245E0000776C9 /* MockupStorage+Sample.swift in Sources */ = {isa = PBXBuildFile; fileRef = B53A569F211245E0000776C9 /* MockupStorage+Sample.swift */; };
		B53D89E520E6C22B00F90866 /* Model.swift in Sources */ = {isa = PBXBuildFile; fileRef = B53D89E420E6C22B00F90866 /* Model.swift */; };
		B546CCF22093636A007CDA5F /* Yosemite.h in Headers */ = {isa = PBXBuildFile; fileRef = B546CCF12093636A007CDA5F /* Yosemite.h */; settings = {ATTRIBUTES = (Public, ); }; };
		B54EAF2121188C470029C35E /* EntityListenerTests.swift in Sources */ = {isa = PBXBuildFile; fileRef = B54EAF2021188C470029C35E /* EntityListenerTests.swift */; };
		B5631ECD2114DF8C008D3535 /* EntityListener.swift in Sources */ = {isa = PBXBuildFile; fileRef = B5631ECC2114DF8C008D3535 /* EntityListener.swift */; };
		B56C1EBE20EABD2B00D749F9 /* ResultsController.swift in Sources */ = {isa = PBXBuildFile; fileRef = B56C1EBD20EABD2B00D749F9 /* ResultsController.swift */; };
		B56C1EC220EAE2E500D749F9 /* ReadOnlyConvertible.swift in Sources */ = {isa = PBXBuildFile; fileRef = B56C1EC120EAE2E500D749F9 /* ReadOnlyConvertible.swift */; };
		B5A01CA120D19C4700E3207E /* MockupStorage.swift in Sources */ = {isa = PBXBuildFile; fileRef = B5A01CA020D19C4700E3207E /* MockupStorage.swift */; };
		B5B19DE020E6A45900899568 /* Storage.framework in Frameworks */ = {isa = PBXBuildFile; fileRef = B5B19DDF20E6A45900899568 /* Storage.framework */; };
		B5B19DE220E6A45E00899568 /* Networking.framework in Frameworks */ = {isa = PBXBuildFile; fileRef = B5B19DE120E6A45E00899568 /* Networking.framework */; };
		B5B5C797208E49B600642956 /* Action+Internal.swift in Sources */ = {isa = PBXBuildFile; fileRef = B5B5C796208E49B600642956 /* Action+Internal.swift */; };
		B5BC71DD21139EDD005CF5AA /* Responses in Resources */ = {isa = PBXBuildFile; fileRef = B5BC71DA21139CF2005CF5AA /* Responses */; };
		B5BC736520D1A98500B5B6FA /* AccountStore.swift in Sources */ = {isa = PBXBuildFile; fileRef = B5BC736420D1A98500B5B6FA /* AccountStore.swift */; };
		B5BC736820D1AA8F00B5B6FA /* AccountStoreTests.swift in Sources */ = {isa = PBXBuildFile; fileRef = B5BC736720D1AA8F00B5B6FA /* AccountStoreTests.swift */; };
		B5BC736E20D1AB3600B5B6FA /* Constants.swift in Sources */ = {isa = PBXBuildFile; fileRef = B5BC736D20D1AB3500B5B6FA /* Constants.swift */; };
		B5C9DDFF2087FEC0006B910A /* Yosemite.framework in Frameworks */ = {isa = PBXBuildFile; fileRef = B5C9DDF52087FEC0006B910A /* Yosemite.framework */; };
		B5C9DE152087FF0E006B910A /* Dispatcher.swift in Sources */ = {isa = PBXBuildFile; fileRef = B5C9DE102087FF0E006B910A /* Dispatcher.swift */; };
		B5C9DE162087FF0E006B910A /* Store.swift in Sources */ = {isa = PBXBuildFile; fileRef = B5C9DE112087FF0E006B910A /* Store.swift */; };
		B5C9DE182087FF0E006B910A /* Assert.swift in Sources */ = {isa = PBXBuildFile; fileRef = B5C9DE142087FF0E006B910A /* Assert.swift */; };
		B5C9DE222087FF20006B910A /* DispatcherTests.swift in Sources */ = {isa = PBXBuildFile; fileRef = B5C9DE1A2087FF20006B910A /* DispatcherTests.swift */; };
		B5C9DE242087FF20006B910A /* StoreTests.swift in Sources */ = {isa = PBXBuildFile; fileRef = B5C9DE1C2087FF20006B910A /* StoreTests.swift */; };
		B5C9DE252087FF20006B910A /* MockupProcessor.swift in Sources */ = {isa = PBXBuildFile; fileRef = B5C9DE1E2087FF20006B910A /* MockupProcessor.swift */; };
		B5C9DE272087FF20006B910A /* MockupAcount.swift in Sources */ = {isa = PBXBuildFile; fileRef = B5C9DE202087FF20006B910A /* MockupAcount.swift */; };
		B5C9DE282087FF20006B910A /* MockupSite.swift in Sources */ = {isa = PBXBuildFile; fileRef = B5C9DE212087FF20006B910A /* MockupSite.swift */; };
		B5DC3CB120D1B8720063AC41 /* AccountAction.swift in Sources */ = {isa = PBXBuildFile; fileRef = B5DC3CB020D1B8720063AC41 /* AccountAction.swift */; };
		B5EED1A820F4F3CF00652449 /* Account+ReadOnlyConvertible.swift in Sources */ = {isa = PBXBuildFile; fileRef = B5EED1A720F4F3CF00652449 /* Account+ReadOnlyConvertible.swift */; };
		B5F2AE9520EBAD6000FEDC59 /* ResultsControllerTests.swift in Sources */ = {isa = PBXBuildFile; fileRef = B5F2AE9420EBAD6000FEDC59 /* ResultsControllerTests.swift */; };
		B5F2AE9720EBB54A00FEDC59 /* FetchedResultsControllerDelegateWrapper.swift in Sources */ = {isa = PBXBuildFile; fileRef = B5F2AE9620EBB54A00FEDC59 /* FetchedResultsControllerDelegateWrapper.swift */; };
		CE01014F2368C41600783459 /* Refund+ReadOnlyType.swift in Sources */ = {isa = PBXBuildFile; fileRef = CE01014E2368C41600783459 /* Refund+ReadOnlyType.swift */; };
		CE0DB6C0233EB3F300A27E7A /* OrderRefundCondensed+ReadOnlyConvertible.swift in Sources */ = {isa = PBXBuildFile; fileRef = CE0DB6BF233EB3F300A27E7A /* OrderRefundCondensed+ReadOnlyConvertible.swift */; };
		CE12FBDB221F406100C59248 /* OrderStatus+ReadOnlyConvertible.swift in Sources */ = {isa = PBXBuildFile; fileRef = CE12FBDA221F406100C59248 /* OrderStatus+ReadOnlyConvertible.swift */; };
		CE179D55235F4E1700C24EB3 /* RefundAction.swift in Sources */ = {isa = PBXBuildFile; fileRef = CE179D54235F4E1700C24EB3 /* RefundAction.swift */; };
		CE179D57235F4E7500C24EB3 /* RefundStore.swift in Sources */ = {isa = PBXBuildFile; fileRef = CE179D56235F4E7500C24EB3 /* RefundStore.swift */; };
		CE3B7AD52225EBF10050FE4B /* OrderStatusAction.swift in Sources */ = {isa = PBXBuildFile; fileRef = CE3B7AD42225EBF10050FE4B /* OrderStatusAction.swift */; };
		CE3B7AD72225ECA90050FE4B /* OrderStatusStore.swift in Sources */ = {isa = PBXBuildFile; fileRef = CE3B7AD62225ECA90050FE4B /* OrderStatusStore.swift */; };
		CE3B7AD92229C3570050FE4B /* OrderStatus+ReadOnlyType.swift in Sources */ = {isa = PBXBuildFile; fileRef = CE3B7AD82229C3570050FE4B /* OrderStatus+ReadOnlyType.swift */; };
		CE43A90222A072D800A4FF29 /* ProductDownload+ReadOnlyConvertible.swift in Sources */ = {isa = PBXBuildFile; fileRef = CE43A90122A072D800A4FF29 /* ProductDownload+ReadOnlyConvertible.swift */; };
		CE4FD4502350F27C00A16B31 /* OrderItemTax+ReadOnlyConvertible.swift in Sources */ = {isa = PBXBuildFile; fileRef = CE4FD44F2350F27C00A16B31 /* OrderItemTax+ReadOnlyConvertible.swift */; };
		CE4FD4522350FB5400A16B31 /* OrderItemTaxRefund+ReadOnlyConvertible.swift in Sources */ = {isa = PBXBuildFile; fileRef = CE4FD4512350FB5400A16B31 /* OrderItemTaxRefund+ReadOnlyConvertible.swift */; };
		CE4FD4542350FC0100A16B31 /* OrderItemRefund+ReadOnlyConvertible.swift in Sources */ = {isa = PBXBuildFile; fileRef = CE4FD4532350FC0100A16B31 /* OrderItemRefund+ReadOnlyConvertible.swift */; };
		CE4FD4562350FD4800A16B31 /* Refund+ReadOnlyConvertible.swift in Sources */ = {isa = PBXBuildFile; fileRef = CE4FD4552350FD4800A16B31 /* Refund+ReadOnlyConvertible.swift */; };
		CE5F9A7A22B2D455001755E8 /* Array+Helpers.swift in Sources */ = {isa = PBXBuildFile; fileRef = CE5F9A7922B2D455001755E8 /* Array+Helpers.swift */; };
		CECC504023675DF4004540EA /* RefundStoreTests.swift in Sources */ = {isa = PBXBuildFile; fileRef = CECC503F23675DF4004540EA /* RefundStoreTests.swift */; };
		D80F758A223F72AA002F4A3B /* ShipmentTrackingProviderGroup+ReadOnlyConvertible.swift in Sources */ = {isa = PBXBuildFile; fileRef = D80F7589223F72AA002F4A3B /* ShipmentTrackingProviderGroup+ReadOnlyConvertible.swift */; };
		D80F758C223F74B6002F4A3B /* ShipmentTrackingProvider+ReadOnlyConvertible.swift in Sources */ = {isa = PBXBuildFile; fileRef = D80F758B223F74B6002F4A3B /* ShipmentTrackingProvider+ReadOnlyConvertible.swift */; };
		D831E2E2230E3513000037D0 /* ProductReviewStore.swift in Sources */ = {isa = PBXBuildFile; fileRef = D831E2E1230E3513000037D0 /* ProductReviewStore.swift */; };
		D831E2E4230E3524000037D0 /* ProductReviewAction.swift in Sources */ = {isa = PBXBuildFile; fileRef = D831E2E3230E3524000037D0 /* ProductReviewAction.swift */; };
		D831E2E6230E7149000037D0 /* ProductReview+ReadOnlyConvertible.swift in Sources */ = {isa = PBXBuildFile; fileRef = D831E2E5230E7149000037D0 /* ProductReview+ReadOnlyConvertible.swift */; };
		D831E2E8230E74EF000037D0 /* ProductReviewStoreTests.swift in Sources */ = {isa = PBXBuildFile; fileRef = D831E2E7230E74EF000037D0 /* ProductReviewStoreTests.swift */; };
		D849A1452320E565006CB84F /* ProductReview+ReadOnlyType.swift in Sources */ = {isa = PBXBuildFile; fileRef = D849A1442320E565006CB84F /* ProductReview+ReadOnlyType.swift */; };
		D8736B6D22F0CE0900A14A29 /* OrderCount+ReadOnlyConvertible.swift in Sources */ = {isa = PBXBuildFile; fileRef = D8736B6C22F0CE0900A14A29 /* OrderCount+ReadOnlyConvertible.swift */; };
		D8736B6F22F0CE5200A14A29 /* OrderCountItem+ReadOnlyConvertible.swift in Sources */ = {isa = PBXBuildFile; fileRef = D8736B6E22F0CE5200A14A29 /* OrderCountItem+ReadOnlyConvertible.swift */; };
		D8736B7322F1F41B00A14A29 /* OrderCount+ReadOnlyType.swift in Sources */ = {isa = PBXBuildFile; fileRef = D8736B7222F1F41B00A14A29 /* OrderCount+ReadOnlyType.swift */; };
		D87F614A22657A690031A13B /* AppSettingsAction.swift in Sources */ = {isa = PBXBuildFile; fileRef = D87F614922657A690031A13B /* AppSettingsAction.swift */; };
		D87F614C22657B150031A13B /* AppSettingsStore.swift in Sources */ = {isa = PBXBuildFile; fileRef = D87F614B22657B150031A13B /* AppSettingsStore.swift */; };
		D87F615E2265B1BC0031A13B /* AppSettingsStoreTests.swift in Sources */ = {isa = PBXBuildFile; fileRef = D87F615D2265B1BC0031A13B /* AppSettingsStoreTests.swift */; };
		D87F61602265B2400031A13B /* shipment-provider.plist in Resources */ = {isa = PBXBuildFile; fileRef = D87F615F2265B2400031A13B /* shipment-provider.plist */; };
		D8BD6A4C229D07C9007CAD6C /* custom-shipment-provider.plist in Resources */ = {isa = PBXBuildFile; fileRef = D8BD6A4B229D07C8007CAD6C /* custom-shipment-provider.plist */; };
		D8C11A5022DF2D9400D4A88D /* StatsStoreV4.swift in Sources */ = {isa = PBXBuildFile; fileRef = D8C11A4F22DF2D9400D4A88D /* StatsStoreV4.swift */; };
		D8C11A5222DF2DA200D4A88D /* StatsActionV4.swift in Sources */ = {isa = PBXBuildFile; fileRef = D8C11A5122DF2DA200D4A88D /* StatsActionV4.swift */; };
		D8C11A5422DFAE9500D4A88D /* OrderStatsV4+ReadOnlyConvertible.swift in Sources */ = {isa = PBXBuildFile; fileRef = D8C11A5322DFAE9500D4A88D /* OrderStatsV4+ReadOnlyConvertible.swift */; };
		D8C11A5622DFB0BE00D4A88D /* OrderStatsV4Totals+ReadOnlyConvertible.swift in Sources */ = {isa = PBXBuildFile; fileRef = D8C11A5522DFB0BE00D4A88D /* OrderStatsV4Totals+ReadOnlyConvertible.swift */; };
		D8C11A5822DFB2FF00D4A88D /* OrderStatsV4Interval+ReadOnlyConvertible.swift in Sources */ = {isa = PBXBuildFile; fileRef = D8C11A5722DFB2FF00D4A88D /* OrderStatsV4Interval+ReadOnlyConvertible.swift */; };
		D8C11A5A22DFC21600D4A88D /* StatsStoreV4Tests.swift in Sources */ = {isa = PBXBuildFile; fileRef = D8C11A5922DFC21600D4A88D /* StatsStoreV4Tests.swift */; };
/* End PBXBuildFile section */

/* Begin PBXContainerItemProxy section */
		B5C9DE002087FEC0006B910A /* PBXContainerItemProxy */ = {
			isa = PBXContainerItemProxy;
			containerPortal = B5C9DDEC2087FEC0006B910A /* Project object */;
			proxyType = 1;
			remoteGlobalIDString = B5C9DDF42087FEC0006B910A;
			remoteInfo = FluxC;
		};
/* End PBXContainerItemProxy section */

/* Begin PBXFileReference section */
		020220E32396969E00290165 /* MockProduct.swift */ = {isa = PBXFileReference; lastKnownFileType = sourcecode.swift; path = MockProduct.swift; sourceTree = "<group>"; };
		0202B68F238790E200F3EBE0 /* ProductsFeatureSwitchPListWrapper.swift */ = {isa = PBXFileReference; lastKnownFileType = sourcecode.swift; path = ProductsFeatureSwitchPListWrapper.swift; sourceTree = "<group>"; };
		0202B6962387AFBF00F3EBE0 /* MockInMemoryStorage.swift */ = {isa = PBXFileReference; lastKnownFileType = sourcecode.swift; path = MockInMemoryStorage.swift; sourceTree = "<group>"; };
		0202B6982387B01500F3EBE0 /* AppSettingsStoreTests+ProductsFeatureSwitch.swift */ = {isa = PBXFileReference; lastKnownFileType = sourcecode.swift; path = "AppSettingsStoreTests+ProductsFeatureSwitch.swift"; sourceTree = "<group>"; };
		020B2F9523BDE4DD00BD79AD /* ProductStoreTests+Validation.swift */ = {isa = PBXFileReference; lastKnownFileType = sourcecode.swift; path = "ProductStoreTests+Validation.swift"; sourceTree = "<group>"; };
		02124DAB24318D6B00980D74 /* Media+MediaTypeTests.swift */ = {isa = PBXFileReference; lastKnownFileType = sourcecode.swift; path = "Media+MediaTypeTests.swift"; sourceTree = "<group>"; };
		02124DAD2431C11500980D74 /* Media+ProductImage.swift */ = {isa = PBXFileReference; lastKnownFileType = sourcecode.swift; path = "Media+ProductImage.swift"; sourceTree = "<group>"; };
		02124DAF2431C18700980D74 /* Media+ProductImageTests.swift */ = {isa = PBXFileReference; lastKnownFileType = sourcecode.swift; path = "Media+ProductImageTests.swift"; sourceTree = "<group>"; };
		0212AC5D242C67FA00C51F6C /* ProductsSortOrder.swift */ = {isa = PBXFileReference; lastKnownFileType = sourcecode.swift; path = ProductsSortOrder.swift; sourceTree = "<group>"; };
		0212AC61242C68B600C51F6C /* ResultsController+SortProducts.swift */ = {isa = PBXFileReference; lastKnownFileType = sourcecode.swift; path = "ResultsController+SortProducts.swift"; sourceTree = "<group>"; };
		0212AC63242C6FC300C51F6C /* ProductStore+ProductsSortOrderTests.swift */ = {isa = PBXFileReference; lastKnownFileType = sourcecode.swift; path = "ProductStore+ProductsSortOrderTests.swift"; sourceTree = "<group>"; };
		0212AC66242C799B00C51F6C /* ResultsController+StorageProductTests.swift */ = {isa = PBXFileReference; lastKnownFileType = sourcecode.swift; path = "ResultsController+StorageProductTests.swift"; sourceTree = "<group>"; };
		0218B4ED242E08B20083A847 /* MediaType.swift */ = {isa = PBXFileReference; lastKnownFileType = sourcecode.swift; path = MediaType.swift; sourceTree = "<group>"; };
		0218B4EF242E091C0083A847 /* Media+MediaType.swift */ = {isa = PBXFileReference; lastKnownFileType = sourcecode.swift; path = "Media+MediaType.swift"; sourceTree = "<group>"; };
		0218B4F1242E09E80083A847 /* MediaTypeTests.swift */ = {isa = PBXFileReference; lastKnownFileType = sourcecode.swift; path = MediaTypeTests.swift; sourceTree = "<group>"; };
		021C7BF12386332C00A3BCBD /* ProductUpdater.swift */ = {isa = PBXFileReference; lastKnownFileType = sourcecode.swift; path = ProductUpdater.swift; sourceTree = "<group>"; };
		021C7BF42386362A00A3BCBD /* Product+UpdaterTestCases.swift */ = {isa = PBXFileReference; lastKnownFileType = sourcecode.swift; path = "Product+UpdaterTestCases.swift"; sourceTree = "<group>"; };
		0225512022FC2F3000D98613 /* OrderStatsV4Interval+Date.swift */ = {isa = PBXFileReference; lastKnownFileType = sourcecode.swift; path = "OrderStatsV4Interval+Date.swift"; sourceTree = "<group>"; };
		0225512422FC312400D98613 /* OrderStatsV4Interval+DateTests.swift */ = {isa = PBXFileReference; lastKnownFileType = sourcecode.swift; path = "OrderStatsV4Interval+DateTests.swift"; sourceTree = "<group>"; };
		022F00BD24725BAF008CD97F /* NotificationCountStore.swift */ = {isa = PBXFileReference; lastKnownFileType = sourcecode.swift; path = NotificationCountStore.swift; sourceTree = "<group>"; };
		022F00BF24725BC6008CD97F /* NotificationCountAction.swift */ = {isa = PBXFileReference; lastKnownFileType = sourcecode.swift; path = NotificationCountAction.swift; sourceTree = "<group>"; };
		022F00C124726090008CD97F /* SiteNotificationCountFileContents.swift */ = {isa = PBXFileReference; lastKnownFileType = sourcecode.swift; path = SiteNotificationCountFileContents.swift; sourceTree = "<group>"; };
		022F00C424728B0C008CD97F /* SiteNotificationCountFileContentsTests.swift */ = {isa = PBXFileReference; lastKnownFileType = sourcecode.swift; path = SiteNotificationCountFileContentsTests.swift; sourceTree = "<group>"; };
		022F00C62472963E008CD97F /* NotificationCountStoreTests.swift */ = {isa = PBXFileReference; lastKnownFileType = sourcecode.swift; path = NotificationCountStoreTests.swift; sourceTree = "<group>"; };
		0232372822F7DA6E00715FAB /* StatsTimeRangeV4.swift */ = {isa = PBXFileReference; lastKnownFileType = sourcecode.swift; path = StatsTimeRangeV4.swift; sourceTree = "<group>"; };
		0248B3642459018100A271A4 /* ResultsController+FilterProducts.swift */ = {isa = PBXFileReference; lastKnownFileType = sourcecode.swift; path = "ResultsController+FilterProducts.swift"; sourceTree = "<group>"; };
		0248B3662459020500A271A4 /* ResultsController+FilterProductTests.swift */ = {isa = PBXFileReference; lastKnownFileType = sourcecode.swift; path = "ResultsController+FilterProductTests.swift"; sourceTree = "<group>"; };
		0248B36824590FC300A271A4 /* ProductStore+FilterProductsTests.swift */ = {isa = PBXFileReference; lastKnownFileType = sourcecode.swift; path = "ProductStore+FilterProductsTests.swift"; sourceTree = "<group>"; };
		0248B36A2459127200A271A4 /* MockupNetwork+Path.swift */ = {isa = PBXFileReference; lastKnownFileType = sourcecode.swift; path = "MockupNetwork+Path.swift"; sourceTree = "<group>"; };
		025CA2C9238F515600B05C81 /* ProductShippingClassStore.swift */ = {isa = PBXFileReference; lastKnownFileType = sourcecode.swift; path = ProductShippingClassStore.swift; sourceTree = "<group>"; };
		025CA2CB238F518600B05C81 /* ProductShippingClassAction.swift */ = {isa = PBXFileReference; lastKnownFileType = sourcecode.swift; path = ProductShippingClassAction.swift; sourceTree = "<group>"; };
		025CA2CD238F53CB00B05C81 /* ProductShippingClass+ReadOnlyConvertible.swift */ = {isa = PBXFileReference; lastKnownFileType = sourcecode.swift; path = "ProductShippingClass+ReadOnlyConvertible.swift"; sourceTree = "<group>"; };
		025CA2CF238F54E800B05C81 /* ProductShippingClassStoreTests.swift */ = {isa = PBXFileReference; lastKnownFileType = sourcecode.swift; path = ProductShippingClassStoreTests.swift; sourceTree = "<group>"; };
		026CF625237D8EFB009563D4 /* ProductVariationStore.swift */ = {isa = PBXFileReference; lastKnownFileType = sourcecode.swift; path = ProductVariationStore.swift; sourceTree = "<group>"; };
		026CF627237D8F30009563D4 /* ProductVariationAction.swift */ = {isa = PBXFileReference; lastKnownFileType = sourcecode.swift; path = ProductVariationAction.swift; sourceTree = "<group>"; };
		026CF629237D92C6009563D4 /* ProductVariation+ReadOnlyConvertible.swift */ = {isa = PBXFileReference; lastKnownFileType = sourcecode.swift; path = "ProductVariation+ReadOnlyConvertible.swift"; sourceTree = "<group>"; };
		026CF62B237D92DC009563D4 /* ProductVariationAttribute+ReadOnlyConvertible.swift */ = {isa = PBXFileReference; lastKnownFileType = sourcecode.swift; path = "ProductVariationAttribute+ReadOnlyConvertible.swift"; sourceTree = "<group>"; };
		026D52BF238235930092AE05 /* ProductVariationStoreTests.swift */ = {isa = PBXFileReference; lastKnownFileType = sourcecode.swift; path = ProductVariationStoreTests.swift; sourceTree = "<group>"; };
		028BCE2322DE22BB00056966 /* SiteVisitStatsStoreErrorTests.swift */ = {isa = PBXFileReference; lastKnownFileType = sourcecode.swift; path = SiteVisitStatsStoreErrorTests.swift; sourceTree = "<group>"; };
		029B00A6230D64E800B0AE66 /* StatsTimeRangeTests.swift */ = {isa = PBXFileReference; lastKnownFileType = sourcecode.swift; path = StatsTimeRangeTests.swift; sourceTree = "<group>"; };
		02BA23C122EEEABC009539E7 /* AvailabilityStore.swift */ = {isa = PBXFileReference; lastKnownFileType = sourcecode.swift; path = AvailabilityStore.swift; sourceTree = "<group>"; };
		02BA23C322EEEB3B009539E7 /* AvailabilityAction.swift */ = {isa = PBXFileReference; lastKnownFileType = sourcecode.swift; path = AvailabilityAction.swift; sourceTree = "<group>"; };
		02BA23C522EEF092009539E7 /* StatsV4AvailabilityStoreTests.swift */ = {isa = PBXFileReference; lastKnownFileType = sourcecode.swift; path = StatsV4AvailabilityStoreTests.swift; sourceTree = "<group>"; };
		02DA641A2313D6D200284168 /* AppSettingsStoreTests+StatsVersion.swift */ = {isa = PBXFileReference; lastKnownFileType = sourcecode.swift; path = "AppSettingsStoreTests+StatsVersion.swift"; sourceTree = "<group>"; };
		02E262BC238CE46A00B79588 /* ShippingSettingsService.swift */ = {isa = PBXFileReference; lastKnownFileType = sourcecode.swift; path = ShippingSettingsService.swift; sourceTree = "<group>"; };
		02E262BF238CE80100B79588 /* StorageShippingSettingsServiceTests.swift */ = {isa = PBXFileReference; lastKnownFileType = sourcecode.swift; path = StorageShippingSettingsServiceTests.swift; sourceTree = "<group>"; };
		02E262C1238CF74D00B79588 /* StorageShippingSettingsService.swift */ = {isa = PBXFileReference; lastKnownFileType = sourcecode.swift; path = StorageShippingSettingsService.swift; sourceTree = "<group>"; };
		02E493EA245C0DCC000AEA9E /* Product+Settings.swift */ = {isa = PBXFileReference; lastKnownFileType = sourcecode.swift; path = "Product+Settings.swift"; sourceTree = "<group>"; };
		02E493EC245C0EBC000AEA9E /* Product+SettingsTests.swift */ = {isa = PBXFileReference; lastKnownFileType = sourcecode.swift; path = "Product+SettingsTests.swift"; sourceTree = "<group>"; };
		02E4F5E323CD5628003B0010 /* NSOrderedSet+Array.swift */ = {isa = PBXFileReference; lastKnownFileType = sourcecode.swift; path = "NSOrderedSet+Array.swift"; sourceTree = "<group>"; };
		02F096C3240670A400C0C1D5 /* Media+Equatable.swift */ = {isa = PBXFileReference; lastKnownFileType = sourcecode.swift; path = "Media+Equatable.swift"; sourceTree = "<group>"; };
		02FF054523D983F30058E6E7 /* MediaFileManager.swift */ = {isa = PBXFileReference; fileEncoding = 4; lastKnownFileType = sourcecode.swift; path = MediaFileManager.swift; sourceTree = "<group>"; };
		02FF054623D983F30058E6E7 /* MediaImageExporter.swift */ = {isa = PBXFileReference; fileEncoding = 4; lastKnownFileType = sourcecode.swift; path = MediaImageExporter.swift; sourceTree = "<group>"; };
		02FF054723D983F30058E6E7 /* FileManager+URL.swift */ = {isa = PBXFileReference; fileEncoding = 4; lastKnownFileType = sourcecode.swift; path = "FileManager+URL.swift"; sourceTree = "<group>"; };
		02FF054823D983F30058E6E7 /* ExportableAsset.swift */ = {isa = PBXFileReference; fileEncoding = 4; lastKnownFileType = sourcecode.swift; path = ExportableAsset.swift; sourceTree = "<group>"; };
		02FF054923D983F30058E6E7 /* MediaAssetExporter.swift */ = {isa = PBXFileReference; fileEncoding = 4; lastKnownFileType = sourcecode.swift; path = MediaAssetExporter.swift; sourceTree = "<group>"; };
		02FF054A23D983F30058E6E7 /* MediaExportService.swift */ = {isa = PBXFileReference; fileEncoding = 4; lastKnownFileType = sourcecode.swift; path = MediaExportService.swift; sourceTree = "<group>"; };
		02FF054B23D983F30058E6E7 /* URL+Media.swift */ = {isa = PBXFileReference; fileEncoding = 4; lastKnownFileType = sourcecode.swift; path = "URL+Media.swift"; sourceTree = "<group>"; };
		02FF054C23D983F30058E6E7 /* MediaExport.swift */ = {isa = PBXFileReference; fileEncoding = 4; lastKnownFileType = sourcecode.swift; path = MediaExport.swift; sourceTree = "<group>"; };
		02FF055523D984310058E6E7 /* MockupFileManager.swift */ = {isa = PBXFileReference; fileEncoding = 4; lastKnownFileType = sourcecode.swift; path = MockupFileManager.swift; sourceTree = "<group>"; };
		02FF055823D9846A0058E6E7 /* MediaDirectoryTests.swift */ = {isa = PBXFileReference; fileEncoding = 4; lastKnownFileType = sourcecode.swift; path = MediaDirectoryTests.swift; sourceTree = "<group>"; };
		02FF055923D9846A0058E6E7 /* MediaFileManagerTests.swift */ = {isa = PBXFileReference; fileEncoding = 4; lastKnownFileType = sourcecode.swift; path = MediaFileManagerTests.swift; sourceTree = "<group>"; };
		02FF055A23D9846A0058E6E7 /* FileManager+URLTests.swift */ = {isa = PBXFileReference; fileEncoding = 4; lastKnownFileType = sourcecode.swift; path = "FileManager+URLTests.swift"; sourceTree = "<group>"; };
		02FF055E23D985710058E6E7 /* URL+MediaTests.swift */ = {isa = PBXFileReference; lastKnownFileType = sourcecode.swift; path = "URL+MediaTests.swift"; sourceTree = "<group>"; };
		02FF056023D98FD40058E6E7 /* ImageSourceWriter.swift */ = {isa = PBXFileReference; lastKnownFileType = sourcecode.swift; path = ImageSourceWriter.swift; sourceTree = "<group>"; };
		02FF056223DE9C490058E6E7 /* MediaAction.swift */ = {isa = PBXFileReference; lastKnownFileType = sourcecode.swift; path = MediaAction.swift; sourceTree = "<group>"; };
		02FF056423DE9C8B0058E6E7 /* MediaStore.swift */ = {isa = PBXFileReference; lastKnownFileType = sourcecode.swift; path = MediaStore.swift; sourceTree = "<group>"; };
		02FF056623DEB2180058E6E7 /* MediaStoreTests.swift */ = {isa = PBXFileReference; lastKnownFileType = sourcecode.swift; path = MediaStoreTests.swift; sourceTree = "<group>"; };
		02FF056823DECD5B0058E6E7 /* MediaImageExporterTests.swift */ = {isa = PBXFileReference; lastKnownFileType = sourcecode.swift; path = MediaImageExporterTests.swift; sourceTree = "<group>"; };
		02FF056A23DED3670058E6E7 /* Media.xcassets */ = {isa = PBXFileReference; lastKnownFileType = folder.assetcatalog; path = Media.xcassets; sourceTree = "<group>"; };
		02FF056C23DEDCB90058E6E7 /* MockImageSourceWriter.swift */ = {isa = PBXFileReference; lastKnownFileType = sourcecode.swift; path = MockImageSourceWriter.swift; sourceTree = "<group>"; };
		02FF056E23E04F320058E6E7 /* MockMediaExportService.swift */ = {isa = PBXFileReference; lastKnownFileType = sourcecode.swift; path = MockMediaExportService.swift; sourceTree = "<group>"; };
		261F94E3242EFA6D00762B58 /* ProductCategoryAction.swift */ = {isa = PBXFileReference; lastKnownFileType = sourcecode.swift; path = ProductCategoryAction.swift; sourceTree = "<group>"; };
		261F94E5242EFF8700762B58 /* ProductCategoryStore.swift */ = {isa = PBXFileReference; lastKnownFileType = sourcecode.swift; path = ProductCategoryStore.swift; sourceTree = "<group>"; };
		26577516243D5E42003168A5 /* ProductCategoryUpdated.swift */ = {isa = PBXFileReference; lastKnownFileType = sourcecode.swift; path = ProductCategoryUpdated.swift; sourceTree = "<group>"; };
		265BC9FF24301ACD004E53EE /* ProductCategoryStoreTests.swift */ = {isa = PBXFileReference; lastKnownFileType = sourcecode.swift; path = ProductCategoryStoreTests.swift; sourceTree = "<group>"; };
		35381AA86D039850A916E336 /* Pods-YosemiteTests.release-alpha.xcconfig */ = {isa = PBXFileReference; includeInIndex = 1; lastKnownFileType = text.xcconfig; name = "Pods-YosemiteTests.release-alpha.xcconfig"; path = "../Pods/Target Support Files/Pods-YosemiteTests/Pods-YosemiteTests.release-alpha.xcconfig"; sourceTree = "<group>"; };
		450106862399AB3F00E24722 /* TaxClass+ReadOnlyConvertible.swift */ = {isa = PBXFileReference; lastKnownFileType = sourcecode.swift; path = "TaxClass+ReadOnlyConvertible.swift"; sourceTree = "<group>"; };
		45010692239A6C9F00E24722 /* TaxClassStore.swift */ = {isa = PBXFileReference; lastKnownFileType = sourcecode.swift; path = TaxClassStore.swift; sourceTree = "<group>"; };
		45010694239A6CDE00E24722 /* TaxClassAction.swift */ = {isa = PBXFileReference; lastKnownFileType = sourcecode.swift; path = TaxClassAction.swift; sourceTree = "<group>"; };
		453305F6245AE68C00264E50 /* SitePostStore.swift */ = {isa = PBXFileReference; lastKnownFileType = sourcecode.swift; path = SitePostStore.swift; sourceTree = "<group>"; };
		453305F8245AE6B200264E50 /* SitePostAction.swift */ = {isa = PBXFileReference; lastKnownFileType = sourcecode.swift; path = SitePostAction.swift; sourceTree = "<group>"; };
		453305FA245AEDCB00264E50 /* SitePostStoreTests.swift */ = {isa = PBXFileReference; lastKnownFileType = sourcecode.swift; path = SitePostStoreTests.swift; sourceTree = "<group>"; };
		45739F362437680F00480C95 /* ProductSettings.swift */ = {isa = PBXFileReference; fileEncoding = 4; lastKnownFileType = sourcecode.swift; path = ProductSettings.swift; sourceTree = "<group>"; };
		45E18631237046CB009241F3 /* ShippingLine+ReadOnlyConvertible.swift */ = {isa = PBXFileReference; lastKnownFileType = sourcecode.swift; path = "ShippingLine+ReadOnlyConvertible.swift"; sourceTree = "<group>"; };
		45ED4F15239E939A004F1BE3 /* TaxClassStoreTests.swift */ = {isa = PBXFileReference; lastKnownFileType = sourcecode.swift; path = TaxClassStoreTests.swift; sourceTree = "<group>"; };
		572F2B8C247312E4005A5F74 /* StorageManagerConcurrencyTests.swift */ = {isa = PBXFileReference; lastKnownFileType = sourcecode.swift; path = StorageManagerConcurrencyTests.swift; sourceTree = "<group>"; };
		573B448A2424082B00E71ADC /* OrderStoreTests+FetchFilteredAndAllOrders.swift */ = {isa = PBXFileReference; lastKnownFileType = sourcecode.swift; path = "OrderStoreTests+FetchFilteredAndAllOrders.swift"; sourceTree = "<group>"; };
		578CE78B2475E7A500492EBF /* MockNotificationsRemote.swift */ = {isa = PBXFileReference; lastKnownFileType = sourcecode.swift; path = MockNotificationsRemote.swift; sourceTree = "<group>"; };
		578CE78F2475EBAB00492EBF /* MockProductReviewsRemote.swift */ = {isa = PBXFileReference; lastKnownFileType = sourcecode.swift; path = MockProductReviewsRemote.swift; sourceTree = "<group>"; };
		578CE7912475EC9200492EBF /* MockProductsRemote.swift */ = {isa = PBXFileReference; lastKnownFileType = sourcecode.swift; path = MockProductsRemote.swift; sourceTree = "<group>"; };
		578CE7932475F52F00492EBF /* MockNote.swift */ = {isa = PBXFileReference; lastKnownFileType = sourcecode.swift; path = MockNote.swift; sourceTree = "<group>"; };
		578CE7962475FD8200492EBF /* MockProductReview.swift */ = {isa = PBXFileReference; lastKnownFileType = sourcecode.swift; path = MockProductReview.swift; sourceTree = "<group>"; };
		57FDD6BA246B583200B8344B /* XCTestCase+Wait.swift */ = {isa = PBXFileReference; lastKnownFileType = sourcecode.swift; path = "XCTestCase+Wait.swift"; sourceTree = "<group>"; };
		585B973F61632665297738A3 /* Pods-Yosemite.release-alpha.xcconfig */ = {isa = PBXFileReference; includeInIndex = 1; lastKnownFileType = text.xcconfig; name = "Pods-Yosemite.release-alpha.xcconfig"; path = "../Pods/Target Support Files/Pods-Yosemite/Pods-Yosemite.release-alpha.xcconfig"; sourceTree = "<group>"; };
		741F347F2195EA62005F5BD9 /* CommentAction.swift */ = {isa = PBXFileReference; lastKnownFileType = sourcecode.swift; path = CommentAction.swift; sourceTree = "<group>"; };
		741F34812195EA71005F5BD9 /* CommentStore.swift */ = {isa = PBXFileReference; lastKnownFileType = sourcecode.swift; path = CommentStore.swift; sourceTree = "<group>"; };
		741F34832195F752005F5BD9 /* CommentStoreTests.swift */ = {isa = PBXFileReference; lastKnownFileType = sourcecode.swift; path = CommentStoreTests.swift; sourceTree = "<group>"; };
		743057B2218B69D100441A76 /* Queue.swift */ = {isa = PBXFileReference; lastKnownFileType = sourcecode.swift; path = Queue.swift; sourceTree = "<group>"; };
		744914F6224AD2AF00546DE4 /* ProductStoreTests.swift */ = {isa = PBXFileReference; lastKnownFileType = sourcecode.swift; path = ProductStoreTests.swift; sourceTree = "<group>"; };
		744A3216216D55F80051439B /* SiteVisitStats+ReadOnlyConvertible.swift */ = {isa = PBXFileReference; fileEncoding = 4; lastKnownFileType = sourcecode.swift; path = "SiteVisitStats+ReadOnlyConvertible.swift"; sourceTree = "<group>"; };
		744A3217216D55F80051439B /* SiteVisitStatsItem+ReadOnlyConvertible.swift */ = {isa = PBXFileReference; fileEncoding = 4; lastKnownFileType = sourcecode.swift; path = "SiteVisitStatsItem+ReadOnlyConvertible.swift"; sourceTree = "<group>"; };
		744A321A216D57D30051439B /* SiteVisitStats+ReadOnlyType.swift */ = {isa = PBXFileReference; fileEncoding = 4; lastKnownFileType = sourcecode.swift; path = "SiteVisitStats+ReadOnlyType.swift"; sourceTree = "<group>"; };
		7455262F22305F88003F8932 /* OrderStatusStoreTests.swift */ = {isa = PBXFileReference; lastKnownFileType = sourcecode.swift; path = OrderStatusStoreTests.swift; sourceTree = "<group>"; };
		7455D4662141B57600FA8C1F /* TopEarnerStats+ReadOnlyConvertible.swift */ = {isa = PBXFileReference; fileEncoding = 4; lastKnownFileType = sourcecode.swift; path = "TopEarnerStats+ReadOnlyConvertible.swift"; sourceTree = "<group>"; };
		7455D4682141B59E00FA8C1F /* TopEarnerStatsItem+ReadOnlyConvertible.swift */ = {isa = PBXFileReference; fileEncoding = 4; lastKnownFileType = sourcecode.swift; path = "TopEarnerStatsItem+ReadOnlyConvertible.swift"; sourceTree = "<group>"; };
		74643EE0221F567E00EDC51A /* ShipmentAction.swift */ = {isa = PBXFileReference; lastKnownFileType = sourcecode.swift; path = ShipmentAction.swift; sourceTree = "<group>"; };
		74685D4D20F7EFA7008958C1 /* OrderItem+ReadOnlyConvertible.swift */ = {isa = PBXFileReference; fileEncoding = 4; lastKnownFileType = sourcecode.swift; path = "OrderItem+ReadOnlyConvertible.swift"; sourceTree = "<group>"; };
		74685D4F20F7F3CE008958C1 /* OrderCoupon+ReadOnlyConvertible.swift */ = {isa = PBXFileReference; fileEncoding = 4; lastKnownFileType = sourcecode.swift; path = "OrderCoupon+ReadOnlyConvertible.swift"; sourceTree = "<group>"; };
		7471401021877668009A11CC /* NotificationAction.swift */ = {isa = PBXFileReference; lastKnownFileType = sourcecode.swift; path = NotificationAction.swift; sourceTree = "<group>"; };
		7471401221877A8B009A11CC /* NotificationStore.swift */ = {isa = PBXFileReference; lastKnownFileType = sourcecode.swift; path = NotificationStore.swift; sourceTree = "<group>"; };
		748525AB218A45360036DF75 /* NotificationStoreTests.swift */ = {isa = PBXFileReference; lastKnownFileType = sourcecode.swift; path = NotificationStoreTests.swift; sourceTree = "<group>"; };
		74858DB321C02B5A00754F3E /* OrderNote+ReadOnlyType.swift */ = {isa = PBXFileReference; lastKnownFileType = sourcecode.swift; path = "OrderNote+ReadOnlyType.swift"; sourceTree = "<group>"; };
		7492FAD8217FAD1000ED2C69 /* SiteSetting+ReadOnlyConvertible.swift */ = {isa = PBXFileReference; fileEncoding = 4; lastKnownFileType = sourcecode.swift; path = "SiteSetting+ReadOnlyConvertible.swift"; sourceTree = "<group>"; };
		7492FADA217FAE4D00ED2C69 /* SiteSetting+ReadOnlyType.swift */ = {isa = PBXFileReference; fileEncoding = 4; lastKnownFileType = sourcecode.swift; path = "SiteSetting+ReadOnlyType.swift"; sourceTree = "<group>"; };
		7492FADC217FAF5C00ED2C69 /* SettingStore.swift */ = {isa = PBXFileReference; fileEncoding = 4; lastKnownFileType = sourcecode.swift; path = SettingStore.swift; sourceTree = "<group>"; };
		7492FADE217FB11D00ED2C69 /* SettingAction.swift */ = {isa = PBXFileReference; fileEncoding = 4; lastKnownFileType = sourcecode.swift; path = SettingAction.swift; sourceTree = "<group>"; };
		7492FAE0217FB87100ED2C69 /* SettingStoreTests.swift */ = {isa = PBXFileReference; fileEncoding = 4; lastKnownFileType = sourcecode.swift; path = SettingStoreTests.swift; sourceTree = "<group>"; };
		749374FD2249601F007D85D1 /* ProductStore.swift */ = {isa = PBXFileReference; lastKnownFileType = sourcecode.swift; path = ProductStore.swift; sourceTree = "<group>"; };
		749374FF2249605E007D85D1 /* ProductAction.swift */ = {isa = PBXFileReference; lastKnownFileType = sourcecode.swift; path = ProductAction.swift; sourceTree = "<group>"; };
		74937501224968F8007D85D1 /* Product+ReadOnlyType.swift */ = {isa = PBXFileReference; lastKnownFileType = sourcecode.swift; path = "Product+ReadOnlyType.swift"; sourceTree = "<group>"; };
		749375032249691D007D85D1 /* Product+ReadOnlyConvertible.swift */ = {isa = PBXFileReference; lastKnownFileType = sourcecode.swift; path = "Product+ReadOnlyConvertible.swift"; sourceTree = "<group>"; };
		74937507224985BB007D85D1 /* ProductDimensions+ReadOnlyConvertible.swift */ = {isa = PBXFileReference; lastKnownFileType = sourcecode.swift; path = "ProductDimensions+ReadOnlyConvertible.swift"; sourceTree = "<group>"; };
		7493750922498700007D85D1 /* ProductCategory+ReadOnlyConvertible.swift */ = {isa = PBXFileReference; lastKnownFileType = sourcecode.swift; path = "ProductCategory+ReadOnlyConvertible.swift"; sourceTree = "<group>"; };
		7493750B224987D9007D85D1 /* ProductAttribute+ReadOnlyConvertible.swift */ = {isa = PBXFileReference; lastKnownFileType = sourcecode.swift; path = "ProductAttribute+ReadOnlyConvertible.swift"; sourceTree = "<group>"; };
		7493750D224988DE007D85D1 /* ProductImage+ReadOnlyConvertible.swift */ = {isa = PBXFileReference; lastKnownFileType = sourcecode.swift; path = "ProductImage+ReadOnlyConvertible.swift"; sourceTree = "<group>"; };
		7493750F22498AB1007D85D1 /* ProductDefaultAttribute+ReadOnlyConvertible.swift */ = {isa = PBXFileReference; lastKnownFileType = sourcecode.swift; path = "ProductDefaultAttribute+ReadOnlyConvertible.swift"; sourceTree = "<group>"; };
		7493751122498B2C007D85D1 /* ProductTag+ReadOnlyConvertible.swift */ = {isa = PBXFileReference; lastKnownFileType = sourcecode.swift; path = "ProductTag+ReadOnlyConvertible.swift"; sourceTree = "<group>"; };
		7495C5282114979D00CDD33B /* StatsStoreTests.swift */ = {isa = PBXFileReference; lastKnownFileType = sourcecode.swift; path = StatsStoreTests.swift; sourceTree = "<group>"; };
		749737662141CC8B0008C490 /* TopEarnerStats+ReadOnlyType.swift */ = {isa = PBXFileReference; fileEncoding = 4; lastKnownFileType = sourcecode.swift; path = "TopEarnerStats+ReadOnlyType.swift"; sourceTree = "<group>"; };
		7499936320EFBC1A00CF01CD /* OrderNoteAction.swift */ = {isa = PBXFileReference; fileEncoding = 4; lastKnownFileType = sourcecode.swift; path = OrderNoteAction.swift; sourceTree = "<group>"; };
		7499936520EFBC7200CF01CD /* OrderNoteStore.swift */ = {isa = PBXFileReference; fileEncoding = 4; lastKnownFileType = sourcecode.swift; path = OrderNoteStore.swift; sourceTree = "<group>"; };
		7499936720EFC0ED00CF01CD /* OrderNoteStoreTests.swift */ = {isa = PBXFileReference; lastKnownFileType = sourcecode.swift; path = OrderNoteStoreTests.swift; sourceTree = "<group>"; };
		7499A9EC2220527500D8FDFA /* ShipmentStoreTests.swift */ = {isa = PBXFileReference; lastKnownFileType = sourcecode.swift; path = ShipmentStoreTests.swift; sourceTree = "<group>"; };
		74A18C552113827E00DCF8A8 /* StatsStore.swift */ = {isa = PBXFileReference; lastKnownFileType = sourcecode.swift; path = StatsStore.swift; sourceTree = "<group>"; };
		74A18C57211382A000DCF8A8 /* StatsAction.swift */ = {isa = PBXFileReference; lastKnownFileType = sourcecode.swift; path = StatsAction.swift; sourceTree = "<group>"; };
		74A7688B20D45EBA00F9D437 /* OrderStore.swift */ = {isa = PBXFileReference; lastKnownFileType = sourcecode.swift; path = OrderStore.swift; sourceTree = "<group>"; };
		74A7688D20D45ED400F9D437 /* OrderStoreTests.swift */ = {isa = PBXFileReference; lastKnownFileType = sourcecode.swift; path = OrderStoreTests.swift; sourceTree = "<group>"; };
		74A7688F20D45F9300F9D437 /* OrderAction.swift */ = {isa = PBXFileReference; lastKnownFileType = sourcecode.swift; path = OrderAction.swift; sourceTree = "<group>"; };
		74B2601E2188A92A0041793A /* Note+ReadOnlyConvertible.swift */ = {isa = PBXFileReference; lastKnownFileType = sourcecode.swift; path = "Note+ReadOnlyConvertible.swift"; sourceTree = "<group>"; };
		74B260202188B5F30041793A /* Note+ReadOnlyType.swift */ = {isa = PBXFileReference; lastKnownFileType = sourcecode.swift; path = "Note+ReadOnlyType.swift"; sourceTree = "<group>"; };
		74B7D6AF20F910AF002667AC /* OrderNote+ReadOnlyConvertible.swift */ = {isa = PBXFileReference; fileEncoding = 4; lastKnownFileType = sourcecode.swift; path = "OrderNote+ReadOnlyConvertible.swift"; sourceTree = "<group>"; };
		74D42DB9221C978D00B4977D /* ShipmentTracking+ReadOnlyType.swift */ = {isa = PBXFileReference; lastKnownFileType = sourcecode.swift; path = "ShipmentTracking+ReadOnlyType.swift"; sourceTree = "<group>"; };
		74D42DBB221C983F00B4977D /* ShipmentTracking+ReadOnlyConvertible.swift */ = {isa = PBXFileReference; lastKnownFileType = sourcecode.swift; path = "ShipmentTracking+ReadOnlyConvertible.swift"; sourceTree = "<group>"; };
		74D7F29A20F6A7FB0058B2F0 /* Order+ReadOnlyConvertible.swift */ = {isa = PBXFileReference; fileEncoding = 4; lastKnownFileType = sourcecode.swift; path = "Order+ReadOnlyConvertible.swift"; sourceTree = "<group>"; };
		74D7FFF9221F01E90008CC0E /* ShipmentStore.swift */ = {isa = PBXFileReference; lastKnownFileType = sourcecode.swift; path = ShipmentStore.swift; sourceTree = "<group>"; };
		74FD596A216FB65900A5AE83 /* OrderStats+ReadOnlyType.swift */ = {isa = PBXFileReference; fileEncoding = 4; lastKnownFileType = sourcecode.swift; path = "OrderStats+ReadOnlyType.swift"; sourceTree = "<group>"; };
		74FD596C216FB6ED00A5AE83 /* OrderStats+ReadOnlyConvertible.swift */ = {isa = PBXFileReference; fileEncoding = 4; lastKnownFileType = sourcecode.swift; path = "OrderStats+ReadOnlyConvertible.swift"; sourceTree = "<group>"; };
		74FD596D216FB6ED00A5AE83 /* OrderStatsItem+ReadOnlyConvertible.swift */ = {isa = PBXFileReference; fileEncoding = 4; lastKnownFileType = sourcecode.swift; path = "OrderStatsItem+ReadOnlyConvertible.swift"; sourceTree = "<group>"; };
		79402E7AD394EEB60C39A4B8 /* Pods-YosemiteTests.debug.xcconfig */ = {isa = PBXFileReference; includeInIndex = 1; lastKnownFileType = text.xcconfig; name = "Pods-YosemiteTests.debug.xcconfig"; path = "../Pods/Target Support Files/Pods-YosemiteTests/Pods-YosemiteTests.debug.xcconfig"; sourceTree = "<group>"; };
		7F47E19203B04CF6BB5EA659 /* Pods-Yosemite.debug.xcconfig */ = {isa = PBXFileReference; includeInIndex = 1; lastKnownFileType = text.xcconfig; name = "Pods-Yosemite.debug.xcconfig"; path = "../Pods/Target Support Files/Pods-Yosemite/Pods-Yosemite.debug.xcconfig"; sourceTree = "<group>"; };
		933A27342222352500C2143A /* Logging.swift */ = {isa = PBXFileReference; lastKnownFileType = sourcecode.swift; path = Logging.swift; sourceTree = "<group>"; };
		93D120F57D5D14A10B3AFFFD /* Pods-Yosemite.release.xcconfig */ = {isa = PBXFileReference; includeInIndex = 1; lastKnownFileType = text.xcconfig; name = "Pods-Yosemite.release.xcconfig"; path = "../Pods/Target Support Files/Pods-Yosemite/Pods-Yosemite.release.xcconfig"; sourceTree = "<group>"; };
		93E75079226E2D6C00BAF88A /* AccountSettings+ReadOnlyConvertible.swift */ = {isa = PBXFileReference; fileEncoding = 4; lastKnownFileType = sourcecode.swift; path = "AccountSettings+ReadOnlyConvertible.swift"; sourceTree = "<group>"; };
		991BBCE6E4A92F0A028885D8 /* Pods_YosemiteTests.framework */ = {isa = PBXFileReference; explicitFileType = wrapper.framework; includeInIndex = 0; path = Pods_YosemiteTests.framework; sourceTree = BUILT_PRODUCTS_DIR; };
		ABE0D84C5393D9EE2CCF2B7E /* Pods-YosemiteTests.release.xcconfig */ = {isa = PBXFileReference; includeInIndex = 1; lastKnownFileType = text.xcconfig; name = "Pods-YosemiteTests.release.xcconfig"; path = "../Pods/Target Support Files/Pods-YosemiteTests/Pods-YosemiteTests.release.xcconfig"; sourceTree = "<group>"; };
		B505254B20EE6491008090F5 /* Site+ReadOnlyConvertible.swift */ = {isa = PBXFileReference; lastKnownFileType = sourcecode.swift; path = "Site+ReadOnlyConvertible.swift"; sourceTree = "<group>"; };
		B52E002A2119E64800700FDE /* ManagedObjectsDidChangeNotification.swift */ = {isa = PBXFileReference; lastKnownFileType = sourcecode.swift; path = ManagedObjectsDidChangeNotification.swift; sourceTree = "<group>"; };
		B52E002D211A3F5500700FDE /* ReadOnlyType.swift */ = {isa = PBXFileReference; lastKnownFileType = sourcecode.swift; path = ReadOnlyType.swift; sourceTree = "<group>"; };
		B52E002F211A439E00700FDE /* Account+ReadOnlyType.swift */ = {isa = PBXFileReference; lastKnownFileType = sourcecode.swift; path = "Account+ReadOnlyType.swift"; sourceTree = "<group>"; };
		B52E0031211A440D00700FDE /* Order+ReadOnlyType.swift */ = {isa = PBXFileReference; lastKnownFileType = sourcecode.swift; path = "Order+ReadOnlyType.swift"; sourceTree = "<group>"; };
		B52E0033211A449600700FDE /* Site+ReadOnlyType.swift */ = {isa = PBXFileReference; lastKnownFileType = sourcecode.swift; path = "Site+ReadOnlyType.swift"; sourceTree = "<group>"; };
		B53A569F211245E0000776C9 /* MockupStorage+Sample.swift */ = {isa = PBXFileReference; lastKnownFileType = sourcecode.swift; path = "MockupStorage+Sample.swift"; sourceTree = "<group>"; };
		B53D89E420E6C22B00F90866 /* Model.swift */ = {isa = PBXFileReference; lastKnownFileType = sourcecode.swift; name = Model.swift; path = Yosemite/Model/Model.swift; sourceTree = SOURCE_ROOT; };
		B546CCF12093636A007CDA5F /* Yosemite.h */ = {isa = PBXFileReference; fileEncoding = 4; lastKnownFileType = sourcecode.c.h; path = Yosemite.h; sourceTree = "<group>"; };
		B54EAF2021188C470029C35E /* EntityListenerTests.swift */ = {isa = PBXFileReference; lastKnownFileType = sourcecode.swift; path = EntityListenerTests.swift; sourceTree = "<group>"; };
		B5631ECC2114DF8C008D3535 /* EntityListener.swift */ = {isa = PBXFileReference; lastKnownFileType = sourcecode.swift; path = EntityListener.swift; sourceTree = "<group>"; };
		B56C1EBD20EABD2B00D749F9 /* ResultsController.swift */ = {isa = PBXFileReference; lastKnownFileType = sourcecode.swift; path = ResultsController.swift; sourceTree = "<group>"; };
		B56C1EC120EAE2E500D749F9 /* ReadOnlyConvertible.swift */ = {isa = PBXFileReference; lastKnownFileType = sourcecode.swift; path = ReadOnlyConvertible.swift; sourceTree = "<group>"; };
		B5A01CA020D19C4700E3207E /* MockupStorage.swift */ = {isa = PBXFileReference; fileEncoding = 4; lastKnownFileType = sourcecode.swift; path = MockupStorage.swift; sourceTree = "<group>"; };
		B5B19DDF20E6A45900899568 /* Storage.framework */ = {isa = PBXFileReference; explicitFileType = wrapper.framework; path = Storage.framework; sourceTree = BUILT_PRODUCTS_DIR; };
		B5B19DE120E6A45E00899568 /* Networking.framework */ = {isa = PBXFileReference; explicitFileType = wrapper.framework; path = Networking.framework; sourceTree = BUILT_PRODUCTS_DIR; };
		B5B5C796208E49B600642956 /* Action+Internal.swift */ = {isa = PBXFileReference; lastKnownFileType = sourcecode.swift; path = "Action+Internal.swift"; sourceTree = "<group>"; };
		B5BC71DA21139CF2005CF5AA /* Responses */ = {isa = PBXFileReference; lastKnownFileType = folder; name = Responses; path = ../../Networking/NetworkingTests/Responses; sourceTree = "<group>"; };
		B5BC736420D1A98500B5B6FA /* AccountStore.swift */ = {isa = PBXFileReference; fileEncoding = 4; lastKnownFileType = sourcecode.swift; path = AccountStore.swift; sourceTree = "<group>"; };
		B5BC736720D1AA8F00B5B6FA /* AccountStoreTests.swift */ = {isa = PBXFileReference; fileEncoding = 4; lastKnownFileType = sourcecode.swift; path = AccountStoreTests.swift; sourceTree = "<group>"; };
		B5BC736D20D1AB3500B5B6FA /* Constants.swift */ = {isa = PBXFileReference; fileEncoding = 4; lastKnownFileType = sourcecode.swift; path = Constants.swift; sourceTree = "<group>"; };
		B5C9DDF52087FEC0006B910A /* Yosemite.framework */ = {isa = PBXFileReference; explicitFileType = wrapper.framework; includeInIndex = 0; path = Yosemite.framework; sourceTree = BUILT_PRODUCTS_DIR; };
		B5C9DDF92087FEC0006B910A /* Info.plist */ = {isa = PBXFileReference; lastKnownFileType = text.plist.xml; path = Info.plist; sourceTree = "<group>"; };
		B5C9DDFE2087FEC0006B910A /* YosemiteTests.xctest */ = {isa = PBXFileReference; explicitFileType = wrapper.cfbundle; includeInIndex = 0; path = YosemiteTests.xctest; sourceTree = BUILT_PRODUCTS_DIR; };
		B5C9DE052087FEC0006B910A /* Info.plist */ = {isa = PBXFileReference; lastKnownFileType = text.plist.xml; path = Info.plist; sourceTree = "<group>"; };
		B5C9DE102087FF0E006B910A /* Dispatcher.swift */ = {isa = PBXFileReference; fileEncoding = 4; lastKnownFileType = sourcecode.swift; path = Dispatcher.swift; sourceTree = "<group>"; };
		B5C9DE112087FF0E006B910A /* Store.swift */ = {isa = PBXFileReference; fileEncoding = 4; lastKnownFileType = sourcecode.swift; path = Store.swift; sourceTree = "<group>"; };
		B5C9DE142087FF0E006B910A /* Assert.swift */ = {isa = PBXFileReference; fileEncoding = 4; lastKnownFileType = sourcecode.swift; path = Assert.swift; sourceTree = "<group>"; };
		B5C9DE1A2087FF20006B910A /* DispatcherTests.swift */ = {isa = PBXFileReference; fileEncoding = 4; lastKnownFileType = sourcecode.swift; path = DispatcherTests.swift; sourceTree = "<group>"; };
		B5C9DE1C2087FF20006B910A /* StoreTests.swift */ = {isa = PBXFileReference; fileEncoding = 4; lastKnownFileType = sourcecode.swift; path = StoreTests.swift; sourceTree = "<group>"; };
		B5C9DE1E2087FF20006B910A /* MockupProcessor.swift */ = {isa = PBXFileReference; fileEncoding = 4; lastKnownFileType = sourcecode.swift; path = MockupProcessor.swift; sourceTree = "<group>"; };
		B5C9DE202087FF20006B910A /* MockupAcount.swift */ = {isa = PBXFileReference; fileEncoding = 4; lastKnownFileType = sourcecode.swift; path = MockupAcount.swift; sourceTree = "<group>"; };
		B5C9DE212087FF20006B910A /* MockupSite.swift */ = {isa = PBXFileReference; fileEncoding = 4; lastKnownFileType = sourcecode.swift; path = MockupSite.swift; sourceTree = "<group>"; };
		B5DC3CB020D1B8720063AC41 /* AccountAction.swift */ = {isa = PBXFileReference; lastKnownFileType = sourcecode.swift; path = AccountAction.swift; sourceTree = "<group>"; };
		B5EED1A720F4F3CF00652449 /* Account+ReadOnlyConvertible.swift */ = {isa = PBXFileReference; fileEncoding = 4; lastKnownFileType = sourcecode.swift; path = "Account+ReadOnlyConvertible.swift"; sourceTree = "<group>"; };
		B5F2AE9420EBAD6000FEDC59 /* ResultsControllerTests.swift */ = {isa = PBXFileReference; lastKnownFileType = sourcecode.swift; path = ResultsControllerTests.swift; sourceTree = "<group>"; };
		B5F2AE9620EBB54A00FEDC59 /* FetchedResultsControllerDelegateWrapper.swift */ = {isa = PBXFileReference; lastKnownFileType = sourcecode.swift; path = FetchedResultsControllerDelegateWrapper.swift; sourceTree = "<group>"; };
		C25501C7F936D2FD32FAF3F4 /* Pods_Yosemite.framework */ = {isa = PBXFileReference; explicitFileType = wrapper.framework; includeInIndex = 0; path = Pods_Yosemite.framework; sourceTree = BUILT_PRODUCTS_DIR; };
		CE01014E2368C41600783459 /* Refund+ReadOnlyType.swift */ = {isa = PBXFileReference; lastKnownFileType = sourcecode.swift; path = "Refund+ReadOnlyType.swift"; sourceTree = "<group>"; };
		CE0DB6BF233EB3F300A27E7A /* OrderRefundCondensed+ReadOnlyConvertible.swift */ = {isa = PBXFileReference; lastKnownFileType = sourcecode.swift; path = "OrderRefundCondensed+ReadOnlyConvertible.swift"; sourceTree = "<group>"; };
		CE12FBDA221F406100C59248 /* OrderStatus+ReadOnlyConvertible.swift */ = {isa = PBXFileReference; lastKnownFileType = sourcecode.swift; path = "OrderStatus+ReadOnlyConvertible.swift"; sourceTree = "<group>"; };
		CE179D54235F4E1700C24EB3 /* RefundAction.swift */ = {isa = PBXFileReference; lastKnownFileType = sourcecode.swift; path = RefundAction.swift; sourceTree = "<group>"; };
		CE179D56235F4E7500C24EB3 /* RefundStore.swift */ = {isa = PBXFileReference; lastKnownFileType = sourcecode.swift; path = RefundStore.swift; sourceTree = "<group>"; };
		CE3B7AD42225EBF10050FE4B /* OrderStatusAction.swift */ = {isa = PBXFileReference; lastKnownFileType = sourcecode.swift; path = OrderStatusAction.swift; sourceTree = "<group>"; };
		CE3B7AD62225ECA90050FE4B /* OrderStatusStore.swift */ = {isa = PBXFileReference; lastKnownFileType = sourcecode.swift; path = OrderStatusStore.swift; sourceTree = "<group>"; };
		CE3B7AD82229C3570050FE4B /* OrderStatus+ReadOnlyType.swift */ = {isa = PBXFileReference; lastKnownFileType = sourcecode.swift; path = "OrderStatus+ReadOnlyType.swift"; sourceTree = "<group>"; };
		CE43A90122A072D800A4FF29 /* ProductDownload+ReadOnlyConvertible.swift */ = {isa = PBXFileReference; lastKnownFileType = sourcecode.swift; path = "ProductDownload+ReadOnlyConvertible.swift"; sourceTree = "<group>"; };
		CE4FD44F2350F27C00A16B31 /* OrderItemTax+ReadOnlyConvertible.swift */ = {isa = PBXFileReference; lastKnownFileType = sourcecode.swift; path = "OrderItemTax+ReadOnlyConvertible.swift"; sourceTree = "<group>"; };
		CE4FD4512350FB5400A16B31 /* OrderItemTaxRefund+ReadOnlyConvertible.swift */ = {isa = PBXFileReference; lastKnownFileType = sourcecode.swift; path = "OrderItemTaxRefund+ReadOnlyConvertible.swift"; sourceTree = "<group>"; };
		CE4FD4532350FC0100A16B31 /* OrderItemRefund+ReadOnlyConvertible.swift */ = {isa = PBXFileReference; lastKnownFileType = sourcecode.swift; path = "OrderItemRefund+ReadOnlyConvertible.swift"; sourceTree = "<group>"; };
		CE4FD4552350FD4800A16B31 /* Refund+ReadOnlyConvertible.swift */ = {isa = PBXFileReference; lastKnownFileType = sourcecode.swift; path = "Refund+ReadOnlyConvertible.swift"; sourceTree = "<group>"; };
		CE5F9A7922B2D455001755E8 /* Array+Helpers.swift */ = {isa = PBXFileReference; lastKnownFileType = sourcecode.swift; path = "Array+Helpers.swift"; sourceTree = "<group>"; };
		CECC503F23675DF4004540EA /* RefundStoreTests.swift */ = {isa = PBXFileReference; lastKnownFileType = sourcecode.swift; path = RefundStoreTests.swift; sourceTree = "<group>"; };
		D80F7589223F72AA002F4A3B /* ShipmentTrackingProviderGroup+ReadOnlyConvertible.swift */ = {isa = PBXFileReference; lastKnownFileType = sourcecode.swift; path = "ShipmentTrackingProviderGroup+ReadOnlyConvertible.swift"; sourceTree = "<group>"; };
		D80F758B223F74B6002F4A3B /* ShipmentTrackingProvider+ReadOnlyConvertible.swift */ = {isa = PBXFileReference; lastKnownFileType = sourcecode.swift; path = "ShipmentTrackingProvider+ReadOnlyConvertible.swift"; sourceTree = "<group>"; };
		D831E2E1230E3513000037D0 /* ProductReviewStore.swift */ = {isa = PBXFileReference; lastKnownFileType = sourcecode.swift; path = ProductReviewStore.swift; sourceTree = "<group>"; };
		D831E2E3230E3524000037D0 /* ProductReviewAction.swift */ = {isa = PBXFileReference; lastKnownFileType = sourcecode.swift; path = ProductReviewAction.swift; sourceTree = "<group>"; };
		D831E2E5230E7149000037D0 /* ProductReview+ReadOnlyConvertible.swift */ = {isa = PBXFileReference; lastKnownFileType = sourcecode.swift; path = "ProductReview+ReadOnlyConvertible.swift"; sourceTree = "<group>"; };
		D831E2E7230E74EF000037D0 /* ProductReviewStoreTests.swift */ = {isa = PBXFileReference; lastKnownFileType = sourcecode.swift; path = ProductReviewStoreTests.swift; sourceTree = "<group>"; };
		D849A1442320E565006CB84F /* ProductReview+ReadOnlyType.swift */ = {isa = PBXFileReference; lastKnownFileType = sourcecode.swift; path = "ProductReview+ReadOnlyType.swift"; sourceTree = "<group>"; };
		D8736B6C22F0CE0900A14A29 /* OrderCount+ReadOnlyConvertible.swift */ = {isa = PBXFileReference; lastKnownFileType = sourcecode.swift; path = "OrderCount+ReadOnlyConvertible.swift"; sourceTree = "<group>"; };
		D8736B6E22F0CE5200A14A29 /* OrderCountItem+ReadOnlyConvertible.swift */ = {isa = PBXFileReference; lastKnownFileType = sourcecode.swift; path = "OrderCountItem+ReadOnlyConvertible.swift"; sourceTree = "<group>"; };
		D8736B7222F1F41B00A14A29 /* OrderCount+ReadOnlyType.swift */ = {isa = PBXFileReference; lastKnownFileType = sourcecode.swift; path = "OrderCount+ReadOnlyType.swift"; sourceTree = "<group>"; };
		D87F614922657A690031A13B /* AppSettingsAction.swift */ = {isa = PBXFileReference; lastKnownFileType = sourcecode.swift; path = AppSettingsAction.swift; sourceTree = "<group>"; };
		D87F614B22657B150031A13B /* AppSettingsStore.swift */ = {isa = PBXFileReference; lastKnownFileType = sourcecode.swift; path = AppSettingsStore.swift; sourceTree = "<group>"; };
		D87F615D2265B1BC0031A13B /* AppSettingsStoreTests.swift */ = {isa = PBXFileReference; lastKnownFileType = sourcecode.swift; path = AppSettingsStoreTests.swift; sourceTree = "<group>"; };
		D87F615F2265B2400031A13B /* shipment-provider.plist */ = {isa = PBXFileReference; fileEncoding = 4; lastKnownFileType = text.plist.xml; path = "shipment-provider.plist"; sourceTree = "<group>"; };
		D8BD6A4B229D07C8007CAD6C /* custom-shipment-provider.plist */ = {isa = PBXFileReference; fileEncoding = 4; lastKnownFileType = text.plist.xml; path = "custom-shipment-provider.plist"; sourceTree = "<group>"; };
		D8C11A4F22DF2D9400D4A88D /* StatsStoreV4.swift */ = {isa = PBXFileReference; lastKnownFileType = sourcecode.swift; path = StatsStoreV4.swift; sourceTree = "<group>"; };
		D8C11A5122DF2DA200D4A88D /* StatsActionV4.swift */ = {isa = PBXFileReference; lastKnownFileType = sourcecode.swift; path = StatsActionV4.swift; sourceTree = "<group>"; };
		D8C11A5322DFAE9500D4A88D /* OrderStatsV4+ReadOnlyConvertible.swift */ = {isa = PBXFileReference; lastKnownFileType = sourcecode.swift; path = "OrderStatsV4+ReadOnlyConvertible.swift"; sourceTree = "<group>"; };
		D8C11A5522DFB0BE00D4A88D /* OrderStatsV4Totals+ReadOnlyConvertible.swift */ = {isa = PBXFileReference; lastKnownFileType = sourcecode.swift; path = "OrderStatsV4Totals+ReadOnlyConvertible.swift"; sourceTree = "<group>"; };
		D8C11A5722DFB2FF00D4A88D /* OrderStatsV4Interval+ReadOnlyConvertible.swift */ = {isa = PBXFileReference; lastKnownFileType = sourcecode.swift; path = "OrderStatsV4Interval+ReadOnlyConvertible.swift"; sourceTree = "<group>"; };
		D8C11A5922DFC21600D4A88D /* StatsStoreV4Tests.swift */ = {isa = PBXFileReference; lastKnownFileType = sourcecode.swift; path = StatsStoreV4Tests.swift; sourceTree = "<group>"; };
/* End PBXFileReference section */

/* Begin PBXFrameworksBuildPhase section */
		B5C9DDF12087FEC0006B910A /* Frameworks */ = {
			isa = PBXFrameworksBuildPhase;
			buildActionMask = 2147483647;
			files = (
				B5B19DE220E6A45E00899568 /* Networking.framework in Frameworks */,
				B5B19DE020E6A45900899568 /* Storage.framework in Frameworks */,
				0E67B79585034C4DD75C8117 /* Pods_Yosemite.framework in Frameworks */,
			);
			runOnlyForDeploymentPostprocessing = 0;
		};
		B5C9DDFB2087FEC0006B910A /* Frameworks */ = {
			isa = PBXFrameworksBuildPhase;
			buildActionMask = 2147483647;
			files = (
				B5C9DDFF2087FEC0006B910A /* Yosemite.framework in Frameworks */,
				36941EA7B9242CAB1FF828BC /* Pods_YosemiteTests.framework in Frameworks */,
			);
			runOnlyForDeploymentPostprocessing = 0;
		};
/* End PBXFrameworksBuildPhase section */

/* Begin PBXGroup section */
		0202B68E238790B900F3EBE0 /* PListStorage */ = {
			isa = PBXGroup;
			children = (
				0202B68F238790E200F3EBE0 /* ProductsFeatureSwitchPListWrapper.swift */,
				022F00C124726090008CD97F /* SiteNotificationCountFileContents.swift */,
			);
			path = PListStorage;
			sourceTree = "<group>";
		};
		0212AC5F242C680800C51F6C /* Enums */ = {
			isa = PBXGroup;
			children = (
				0212AC5D242C67FA00C51F6C /* ProductsSortOrder.swift */,
			);
			path = Enums;
			sourceTree = "<group>";
		};
		0212AC60242C689600C51F6C /* Products */ = {
			isa = PBXGroup;
			children = (
				0212AC61242C68B600C51F6C /* ResultsController+SortProducts.swift */,
				0248B3642459018100A271A4 /* ResultsController+FilterProducts.swift */,
			);
			path = Products;
			sourceTree = "<group>";
		};
		0212AC65242C798500C51F6C /* Products */ = {
			isa = PBXGroup;
			children = (
				0212AC66242C799B00C51F6C /* ResultsController+StorageProductTests.swift */,
				0248B3662459020500A271A4 /* ResultsController+FilterProductTests.swift */,
			);
			path = Products;
			sourceTree = "<group>";
		};
		021C7BF0238632F900A3BCBD /* Updaters */ = {
			isa = PBXGroup;
			children = (
				021C7BF12386332C00A3BCBD /* ProductUpdater.swift */,
				26577516243D5E42003168A5 /* ProductCategoryUpdated.swift */,
			);
			path = Updaters;
			sourceTree = "<group>";
		};
		021C7BF32386360D00A3BCBD /* Updaters */ = {
			isa = PBXGroup;
			children = (
				021C7BF42386362A00A3BCBD /* Product+UpdaterTestCases.swift */,
			);
			path = Updaters;
			sourceTree = "<group>";
		};
		0225511F22FC2ED000D98613 /* Extensions */ = {
			isa = PBXGroup;
			children = (
				0225512022FC2F3000D98613 /* OrderStatsV4Interval+Date.swift */,
				02E493EA245C0DCC000AEA9E /* Product+Settings.swift */,
			);
			path = Extensions;
			sourceTree = "<group>";
		};
		0225512222FC310200D98613 /* Model */ = {
			isa = PBXGroup;
			children = (
				021C7BF32386360D00A3BCBD /* Updaters */,
				029B00A5230D64CD00B0AE66 /* Enums */,
				0225512322FC310E00D98613 /* Extensions */,
			);
			path = Model;
			sourceTree = "<group>";
		};
		0225512322FC310E00D98613 /* Extensions */ = {
			isa = PBXGroup;
			children = (
				0225512422FC312400D98613 /* OrderStatsV4Interval+DateTests.swift */,
				02E493EC245C0EBC000AEA9E /* Product+SettingsTests.swift */,
			);
			path = Extensions;
			sourceTree = "<group>";
		};
		022F00C324728AFB008CD97F /* PListStorage */ = {
			isa = PBXGroup;
			children = (
				022F00C424728B0C008CD97F /* SiteNotificationCountFileContentsTests.swift */,
			);
			path = PListStorage;
			sourceTree = "<group>";
		};
		0232372722F7DA5500715FAB /* Enums */ = {
			isa = PBXGroup;
			children = (
				0232372822F7DA6E00715FAB /* StatsTimeRangeV4.swift */,
			);
			path = Enums;
			sourceTree = "<group>";
		};
		029B00A5230D64CD00B0AE66 /* Enums */ = {
			isa = PBXGroup;
			children = (
				029B00A6230D64E800B0AE66 /* StatsTimeRangeTests.swift */,
			);
			path = Enums;
			sourceTree = "<group>";
		};
		02E262BB238CE45300B79588 /* ShippingSettings */ = {
			isa = PBXGroup;
			children = (
				02E262BC238CE46A00B79588 /* ShippingSettingsService.swift */,
				02E262C1238CF74D00B79588 /* StorageShippingSettingsService.swift */,
			);
			path = ShippingSettings;
			sourceTree = "<group>";
		};
		02E262BE238CE7EA00B79588 /* ShippingSettings */ = {
			isa = PBXGroup;
			children = (
				02E262BF238CE80100B79588 /* StorageShippingSettingsServiceTests.swift */,
			);
			path = ShippingSettings;
			sourceTree = "<group>";
		};
		02FF054423D983C40058E6E7 /* Media */ = {
			isa = PBXGroup;
			children = (
				02FF054823D983F30058E6E7 /* ExportableAsset.swift */,
				02FF054723D983F30058E6E7 /* FileManager+URL.swift */,
				02FF054923D983F30058E6E7 /* MediaAssetExporter.swift */,
				02FF054C23D983F30058E6E7 /* MediaExport.swift */,
				02FF054A23D983F30058E6E7 /* MediaExportService.swift */,
				02FF054523D983F30058E6E7 /* MediaFileManager.swift */,
				02FF054623D983F30058E6E7 /* MediaImageExporter.swift */,
				02FF054B23D983F30058E6E7 /* URL+Media.swift */,
				02FF056023D98FD40058E6E7 /* ImageSourceWriter.swift */,
				0218B4ED242E08B20083A847 /* MediaType.swift */,
				0218B4EF242E091C0083A847 /* Media+MediaType.swift */,
				02124DAD2431C11500980D74 /* Media+ProductImage.swift */,
			);
			path = Media;
			sourceTree = "<group>";
		};
		02FF055723D984500058E6E7 /* Media */ = {
			isa = PBXGroup;
			children = (
				02FF055A23D9846A0058E6E7 /* FileManager+URLTests.swift */,
				02FF055823D9846A0058E6E7 /* MediaDirectoryTests.swift */,
				02FF055923D9846A0058E6E7 /* MediaFileManagerTests.swift */,
				02FF055E23D985710058E6E7 /* URL+MediaTests.swift */,
				02FF056823DECD5B0058E6E7 /* MediaImageExporterTests.swift */,
				02F096C3240670A400C0C1D5 /* Media+Equatable.swift */,
				0218B4F1242E09E80083A847 /* MediaTypeTests.swift */,
				02124DAB24318D6B00980D74 /* Media+MediaTypeTests.swift */,
				02124DAF2431C18700980D74 /* Media+ProductImageTests.swift */,
			);
			path = Media;
			sourceTree = "<group>";
		};
		45739F35243767FE00480C95 /* Products */ = {
			isa = PBXGroup;
			children = (
				45739F362437680F00480C95 /* ProductSettings.swift */,
			);
			path = Products;
			sourceTree = "<group>";
		};
		572F2B8B247312D3005A5F74 /* Storage */ = {
			isa = PBXGroup;
			children = (
				572F2B8C247312E4005A5F74 /* StorageManagerConcurrencyTests.swift */,
			);
			path = Storage;
			sourceTree = "<group>";
		};
		578CE7892475E78C00492EBF /* Networking */ = {
			isa = PBXGroup;
			children = (
				578CE7952475FD6B00492EBF /* Model */,
				578CE78A2475E79300492EBF /* Remote */,
			);
			path = Networking;
			sourceTree = "<group>";
		};
		578CE78A2475E79300492EBF /* Remote */ = {
			isa = PBXGroup;
			children = (
				578CE78B2475E7A500492EBF /* MockNotificationsRemote.swift */,
				578CE78F2475EBAB00492EBF /* MockProductReviewsRemote.swift */,
				578CE7912475EC9200492EBF /* MockProductsRemote.swift */,
			);
			path = Remote;
			sourceTree = "<group>";
		};
		578CE7952475FD6B00492EBF /* Model */ = {
			isa = PBXGroup;
			children = (
				578CE7932475F52F00492EBF /* MockNote.swift */,
				578CE7962475FD8200492EBF /* MockProductReview.swift */,
			);
			path = Model;
			sourceTree = "<group>";
		};
		57FDD6B9246B580700B8344B /* Testing */ = {
			isa = PBXGroup;
			children = (
				57FDD6BA246B583200B8344B /* XCTestCase+Wait.swift */,
			);
			path = Testing;
			sourceTree = "<group>";
		};
		B52E002C2119E6C000700FDE /* Internal */ = {
			isa = PBXGroup;
			children = (
				B5F2AE9620EBB54A00FEDC59 /* FetchedResultsControllerDelegateWrapper.swift */,
				B52E002A2119E64800700FDE /* ManagedObjectsDidChangeNotification.swift */,
			);
			path = Internal;
			sourceTree = "<group>";
		};
		B52E0035211A44F800700FDE /* Storage */ = {
			isa = PBXGroup;
			children = (
				B5EED1A720F4F3CF00652449 /* Account+ReadOnlyConvertible.swift */,
				93E75079226E2D6C00BAF88A /* AccountSettings+ReadOnlyConvertible.swift */,
				74B2601E2188A92A0041793A /* Note+ReadOnlyConvertible.swift */,
				74D7F29A20F6A7FB0058B2F0 /* Order+ReadOnlyConvertible.swift */,
				D8736B6C22F0CE0900A14A29 /* OrderCount+ReadOnlyConvertible.swift */,
				D8736B6E22F0CE5200A14A29 /* OrderCountItem+ReadOnlyConvertible.swift */,
				74685D4F20F7F3CE008958C1 /* OrderCoupon+ReadOnlyConvertible.swift */,
				74685D4D20F7EFA7008958C1 /* OrderItem+ReadOnlyConvertible.swift */,
				CE4FD44F2350F27C00A16B31 /* OrderItemTax+ReadOnlyConvertible.swift */,
				CE4FD4532350FC0100A16B31 /* OrderItemRefund+ReadOnlyConvertible.swift */,
				CE4FD4512350FB5400A16B31 /* OrderItemTaxRefund+ReadOnlyConvertible.swift */,
				74B7D6AF20F910AF002667AC /* OrderNote+ReadOnlyConvertible.swift */,
				CE0DB6BF233EB3F300A27E7A /* OrderRefundCondensed+ReadOnlyConvertible.swift */,
				74FD596C216FB6ED00A5AE83 /* OrderStats+ReadOnlyConvertible.swift */,
				74FD596D216FB6ED00A5AE83 /* OrderStatsItem+ReadOnlyConvertible.swift */,
				D8C11A5322DFAE9500D4A88D /* OrderStatsV4+ReadOnlyConvertible.swift */,
				D8C11A5722DFB2FF00D4A88D /* OrderStatsV4Interval+ReadOnlyConvertible.swift */,
				D8C11A5522DFB0BE00D4A88D /* OrderStatsV4Totals+ReadOnlyConvertible.swift */,
				CE12FBDA221F406100C59248 /* OrderStatus+ReadOnlyConvertible.swift */,
				749375032249691D007D85D1 /* Product+ReadOnlyConvertible.swift */,
				7493750B224987D9007D85D1 /* ProductAttribute+ReadOnlyConvertible.swift */,
				7493750922498700007D85D1 /* ProductCategory+ReadOnlyConvertible.swift */,
				7493750F22498AB1007D85D1 /* ProductDefaultAttribute+ReadOnlyConvertible.swift */,
				74937507224985BB007D85D1 /* ProductDimensions+ReadOnlyConvertible.swift */,
				CE43A90122A072D800A4FF29 /* ProductDownload+ReadOnlyConvertible.swift */,
				7493750D224988DE007D85D1 /* ProductImage+ReadOnlyConvertible.swift */,
				D831E2E5230E7149000037D0 /* ProductReview+ReadOnlyConvertible.swift */,
				7493751122498B2C007D85D1 /* ProductTag+ReadOnlyConvertible.swift */,
				CE4FD4552350FD4800A16B31 /* Refund+ReadOnlyConvertible.swift */,
				74D42DBB221C983F00B4977D /* ShipmentTracking+ReadOnlyConvertible.swift */,
				D80F758B223F74B6002F4A3B /* ShipmentTrackingProvider+ReadOnlyConvertible.swift */,
				D80F7589223F72AA002F4A3B /* ShipmentTrackingProviderGroup+ReadOnlyConvertible.swift */,
				45E18631237046CB009241F3 /* ShippingLine+ReadOnlyConvertible.swift */,
				B505254B20EE6491008090F5 /* Site+ReadOnlyConvertible.swift */,
				7492FAD8217FAD1000ED2C69 /* SiteSetting+ReadOnlyConvertible.swift */,
				744A3216216D55F80051439B /* SiteVisitStats+ReadOnlyConvertible.swift */,
				744A3217216D55F80051439B /* SiteVisitStatsItem+ReadOnlyConvertible.swift */,
				7455D4662141B57600FA8C1F /* TopEarnerStats+ReadOnlyConvertible.swift */,
				7455D4682141B59E00FA8C1F /* TopEarnerStatsItem+ReadOnlyConvertible.swift */,
				026CF629237D92C6009563D4 /* ProductVariation+ReadOnlyConvertible.swift */,
				026CF62B237D92DC009563D4 /* ProductVariationAttribute+ReadOnlyConvertible.swift */,
				025CA2CD238F53CB00B05C81 /* ProductShippingClass+ReadOnlyConvertible.swift */,
				450106862399AB3F00E24722 /* TaxClass+ReadOnlyConvertible.swift */,
			);
			path = Storage;
			sourceTree = "<group>";
		};
		B52E0036211A44FE00700FDE /* ReadOnly */ = {
			isa = PBXGroup;
			children = (
				B52E002F211A439E00700FDE /* Account+ReadOnlyType.swift */,
				74B260202188B5F30041793A /* Note+ReadOnlyType.swift */,
				B52E0031211A440D00700FDE /* Order+ReadOnlyType.swift */,
				D8736B7222F1F41B00A14A29 /* OrderCount+ReadOnlyType.swift */,
				74858DB321C02B5A00754F3E /* OrderNote+ReadOnlyType.swift */,
				74FD596A216FB65900A5AE83 /* OrderStats+ReadOnlyType.swift */,
				CE3B7AD82229C3570050FE4B /* OrderStatus+ReadOnlyType.swift */,
				74937501224968F8007D85D1 /* Product+ReadOnlyType.swift */,
				D849A1442320E565006CB84F /* ProductReview+ReadOnlyType.swift */,
				CE01014E2368C41600783459 /* Refund+ReadOnlyType.swift */,
				74D42DB9221C978D00B4977D /* ShipmentTracking+ReadOnlyType.swift */,
				B52E0033211A449600700FDE /* Site+ReadOnlyType.swift */,
				7492FADA217FAE4D00ED2C69 /* SiteSetting+ReadOnlyType.swift */,
				744A321A216D57D30051439B /* SiteVisitStats+ReadOnlyType.swift */,
				749737662141CC8B0008C490 /* TopEarnerStats+ReadOnlyType.swift */,
			);
			path = ReadOnly;
			sourceTree = "<group>";
		};
		B53D89E720E6C7DC00F90866 /* Model */ = {
			isa = PBXGroup;
			children = (
				45739F35243767FE00480C95 /* Products */,
				021C7BF0238632F900A3BCBD /* Updaters */,
				0225511F22FC2ED000D98613 /* Extensions */,
				0232372722F7DA5500715FAB /* Enums */,
				B52E0036211A44FE00700FDE /* ReadOnly */,
				B52E0035211A44F800700FDE /* Storage */,
				B53D89E420E6C22B00F90866 /* Model.swift */,
			);
			path = Model;
			sourceTree = "<group>";
		};
		B56C1EBC20EABD1C00D749F9 /* Tools */ = {
			isa = PBXGroup;
			children = (
				02FF054423D983C40058E6E7 /* Media */,
				0212AC60242C689600C51F6C /* Products */,
				02E262BB238CE45300B79588 /* ShippingSettings */,
				B52E002C2119E6C000700FDE /* Internal */,
				B5631ECC2114DF8C008D3535 /* EntityListener.swift */,
				B56C1EBD20EABD2B00D749F9 /* ResultsController.swift */,
				B56C1EC120EAE2E500D749F9 /* ReadOnlyConvertible.swift */,
				B52E002D211A3F5500700FDE /* ReadOnlyType.swift */,
			);
			path = Tools;
			sourceTree = "<group>";
		};
		B5BC736320D1A98500B5B6FA /* Stores */ = {
			isa = PBXGroup;
			children = (
				0212AC5F242C680800C51F6C /* Enums */,
				B5BC736420D1A98500B5B6FA /* AccountStore.swift */,
				D87F614B22657B150031A13B /* AppSettingsStore.swift */,
				02BA23C122EEEABC009539E7 /* AvailabilityStore.swift */,
				741F34812195EA71005F5BD9 /* CommentStore.swift */,
				7471401221877A8B009A11CC /* NotificationStore.swift */,
				022F00BD24725BAF008CD97F /* NotificationCountStore.swift */,
				74A7688B20D45EBA00F9D437 /* OrderStore.swift */,
				7499936520EFBC7200CF01CD /* OrderNoteStore.swift */,
				CE3B7AD62225ECA90050FE4B /* OrderStatusStore.swift */,
				749374FD2249601F007D85D1 /* ProductStore.swift */,
				D831E2E1230E3513000037D0 /* ProductReviewStore.swift */,
				261F94E5242EFF8700762B58 /* ProductCategoryStore.swift */,
				CE179D56235F4E7500C24EB3 /* RefundStore.swift */,
				453305F6245AE68C00264E50 /* SitePostStore.swift */,
				7492FADC217FAF5C00ED2C69 /* SettingStore.swift */,
				74D7FFF9221F01E90008CC0E /* ShipmentStore.swift */,
				74A18C552113827E00DCF8A8 /* StatsStore.swift */,
				D8C11A4F22DF2D9400D4A88D /* StatsStoreV4.swift */,
				025CA2C9238F515600B05C81 /* ProductShippingClassStore.swift */,
				026CF625237D8EFB009563D4 /* ProductVariationStore.swift */,
				45010692239A6C9F00E24722 /* TaxClassStore.swift */,
				02FF056423DE9C8B0058E6E7 /* MediaStore.swift */,
			);
			path = Stores;
			sourceTree = "<group>";
		};
		B5BC736620D1AA8F00B5B6FA /* Stores */ = {
			isa = PBXGroup;
			children = (
				D87F615D2265B1BC0031A13B /* AppSettingsStoreTests.swift */,
				0202B6982387B01500F3EBE0 /* AppSettingsStoreTests+ProductsFeatureSwitch.swift */,
				02DA641A2313D6D200284168 /* AppSettingsStoreTests+StatsVersion.swift */,
				B5BC736720D1AA8F00B5B6FA /* AccountStoreTests.swift */,
				741F34832195F752005F5BD9 /* CommentStoreTests.swift */,
				748525AB218A45360036DF75 /* NotificationStoreTests.swift */,
				74A7688D20D45ED400F9D437 /* OrderStoreTests.swift */,
				573B448A2424082B00E71ADC /* OrderStoreTests+FetchFilteredAndAllOrders.swift */,
				7499936720EFC0ED00CF01CD /* OrderNoteStoreTests.swift */,
				7455262F22305F88003F8932 /* OrderStatusStoreTests.swift */,
				744914F6224AD2AF00546DE4 /* ProductStoreTests.swift */,
				D831E2E7230E74EF000037D0 /* ProductReviewStoreTests.swift */,
				265BC9FF24301ACD004E53EE /* ProductCategoryStoreTests.swift */,
				CECC503F23675DF4004540EA /* RefundStoreTests.swift */,
				7492FAE0217FB87100ED2C69 /* SettingStoreTests.swift */,
				7499A9EC2220527500D8FDFA /* ShipmentStoreTests.swift */,
				453305FA245AEDCB00264E50 /* SitePostStoreTests.swift */,
				028BCE2322DE22BB00056966 /* SiteVisitStatsStoreErrorTests.swift */,
				7495C5282114979D00CDD33B /* StatsStoreTests.swift */,
				D8C11A5922DFC21600D4A88D /* StatsStoreV4Tests.swift */,
				02BA23C522EEF092009539E7 /* StatsV4AvailabilityStoreTests.swift */,
				026D52BF238235930092AE05 /* ProductVariationStoreTests.swift */,
				025CA2CF238F54E800B05C81 /* ProductShippingClassStoreTests.swift */,
				45ED4F15239E939A004F1BE3 /* TaxClassStoreTests.swift */,
				020B2F9523BDE4DD00BD79AD /* ProductStoreTests+Validation.swift */,
				02FF056623DEB2180058E6E7 /* MediaStoreTests.swift */,
				0212AC63242C6FC300C51F6C /* ProductStore+ProductsSortOrderTests.swift */,
				0248B36824590FC300A271A4 /* ProductStore+FilterProductsTests.swift */,
				022F00C62472963E008CD97F /* NotificationCountStoreTests.swift */,
			);
			path = Stores;
			sourceTree = "<group>";
		};
		B5BC736C20D1AB3500B5B6FA /* Settings */ = {
			isa = PBXGroup;
			children = (
				B5BC736D20D1AB3500B5B6FA /* Constants.swift */,
			);
			path = Settings;
			sourceTree = "<group>";
		};
		B5C4EB7720D17329002AC0AF /* Frameworks */ = {
			isa = PBXGroup;
			children = (
				B5B19DE120E6A45E00899568 /* Networking.framework */,
				B5B19DDF20E6A45900899568 /* Storage.framework */,
				C25501C7F936D2FD32FAF3F4 /* Pods_Yosemite.framework */,
				991BBCE6E4A92F0A028885D8 /* Pods_YosemiteTests.framework */,
			);
			name = Frameworks;
			sourceTree = "<group>";
		};
		B5C9DDEB2087FEC0006B910A = {
			isa = PBXGroup;
			children = (
				B5C9DDF72087FEC0006B910A /* Yosemite */,
				B5C9DE022087FEC0006B910A /* YosemiteTests */,
				B5C9DDF62087FEC0006B910A /* Products */,
				B5C4EB7720D17329002AC0AF /* Frameworks */,
				E35A5B190486BCE158B0320B /* Pods */,
			);
			sourceTree = "<group>";
		};
		B5C9DDF62087FEC0006B910A /* Products */ = {
			isa = PBXGroup;
			children = (
				B5C9DDF52087FEC0006B910A /* Yosemite.framework */,
				B5C9DDFE2087FEC0006B910A /* YosemiteTests.xctest */,
			);
			name = Products;
			sourceTree = "<group>";
		};
		B5C9DDF72087FEC0006B910A /* Yosemite */ = {
			isa = PBXGroup;
			children = (
				0202B68E238790B900F3EBE0 /* PListStorage */,
				B5C9DE132087FF0E006B910A /* Internal */,
				B5C9DE0F2087FF0E006B910A /* Base */,
				B5DC3CAF20D1B8660063AC41 /* Actions */,
				B5BC736320D1A98500B5B6FA /* Stores */,
				B53D89E720E6C7DC00F90866 /* Model */,
				B56C1EBC20EABD1C00D749F9 /* Tools */,
				B546CCF12093636A007CDA5F /* Yosemite.h */,
				B5C9DDF92087FEC0006B910A /* Info.plist */,
			);
			path = Yosemite;
			sourceTree = "<group>";
		};
		B5C9DE022087FEC0006B910A /* YosemiteTests */ = {
			isa = PBXGroup;
			children = (
<<<<<<< HEAD
				572F2B8B247312D3005A5F74 /* Storage */,
=======
				022F00C324728AFB008CD97F /* PListStorage */,
>>>>>>> 825a0e23
				57FDD6B9246B580700B8344B /* Testing */,
				B5BC71DA21139CF2005CF5AA /* Responses */,
				B5BC736C20D1AB3500B5B6FA /* Settings */,
				B5C9DE1D2087FF20006B910A /* Mockups */,
				B5C9DE192087FF20006B910A /* Base */,
				0225512222FC310200D98613 /* Model */,
				B5BC736620D1AA8F00B5B6FA /* Stores */,
				B5F2AE9320EBAD5200FEDC59 /* Tools */,
				B5C9DE052087FEC0006B910A /* Info.plist */,
				02FF056A23DED3670058E6E7 /* Media.xcassets */,
			);
			path = YosemiteTests;
			sourceTree = "<group>";
		};
		B5C9DE0F2087FF0E006B910A /* Base */ = {
			isa = PBXGroup;
			children = (
				B5C9DE102087FF0E006B910A /* Dispatcher.swift */,
				B5C9DE112087FF0E006B910A /* Store.swift */,
			);
			path = Base;
			sourceTree = "<group>";
		};
		B5C9DE132087FF0E006B910A /* Internal */ = {
			isa = PBXGroup;
			children = (
				B5B5C796208E49B600642956 /* Action+Internal.swift */,
				CE5F9A7922B2D455001755E8 /* Array+Helpers.swift */,
				B5C9DE142087FF0E006B910A /* Assert.swift */,
				933A27342222352500C2143A /* Logging.swift */,
				743057B2218B69D100441A76 /* Queue.swift */,
				02E4F5E323CD5628003B0010 /* NSOrderedSet+Array.swift */,
			);
			path = Internal;
			sourceTree = "<group>";
		};
		B5C9DE192087FF20006B910A /* Base */ = {
			isa = PBXGroup;
			children = (
				B5C9DE1A2087FF20006B910A /* DispatcherTests.swift */,
				B5C9DE1C2087FF20006B910A /* StoreTests.swift */,
			);
			path = Base;
			sourceTree = "<group>";
		};
		B5C9DE1D2087FF20006B910A /* Mockups */ = {
			isa = PBXGroup;
			children = (
				578CE7892475E78C00492EBF /* Networking */,
				D8BD6A4B229D07C8007CAD6C /* custom-shipment-provider.plist */,
				D87F615F2265B2400031A13B /* shipment-provider.plist */,
				B5C9DE1E2087FF20006B910A /* MockupProcessor.swift */,
				B5C9DE202087FF20006B910A /* MockupAcount.swift */,
				02FF055523D984310058E6E7 /* MockupFileManager.swift */,
				02FF056E23E04F320058E6E7 /* MockMediaExportService.swift */,
				02FF056C23DEDCB90058E6E7 /* MockImageSourceWriter.swift */,
				B5C9DE212087FF20006B910A /* MockupSite.swift */,
				B5A01CA020D19C4700E3207E /* MockupStorage.swift */,
				B53A569F211245E0000776C9 /* MockupStorage+Sample.swift */,
				0202B6962387AFBF00F3EBE0 /* MockInMemoryStorage.swift */,
				020220E32396969E00290165 /* MockProduct.swift */,
				0248B36A2459127200A271A4 /* MockupNetwork+Path.swift */,
			);
			path = Mockups;
			sourceTree = "<group>";
		};
		B5DC3CAF20D1B8660063AC41 /* Actions */ = {
			isa = PBXGroup;
			children = (
				B5DC3CB020D1B8720063AC41 /* AccountAction.swift */,
				D87F614922657A690031A13B /* AppSettingsAction.swift */,
				02BA23C322EEEB3B009539E7 /* AvailabilityAction.swift */,
				741F347F2195EA62005F5BD9 /* CommentAction.swift */,
				02FF056223DE9C490058E6E7 /* MediaAction.swift */,
				7471401021877668009A11CC /* NotificationAction.swift */,
				74A7688F20D45F9300F9D437 /* OrderAction.swift */,
				7499936320EFBC1A00CF01CD /* OrderNoteAction.swift */,
				CE3B7AD42225EBF10050FE4B /* OrderStatusAction.swift */,
				749374FF2249605E007D85D1 /* ProductAction.swift */,
				D831E2E3230E3524000037D0 /* ProductReviewAction.swift */,
				261F94E3242EFA6D00762B58 /* ProductCategoryAction.swift */,
				CE179D54235F4E1700C24EB3 /* RefundAction.swift */,
				453305F8245AE6B200264E50 /* SitePostAction.swift */,
				7492FADE217FB11D00ED2C69 /* SettingAction.swift */,
				74643EE0221F567E00EDC51A /* ShipmentAction.swift */,
				74A18C57211382A000DCF8A8 /* StatsAction.swift */,
				D8C11A5122DF2DA200D4A88D /* StatsActionV4.swift */,
				026CF627237D8F30009563D4 /* ProductVariationAction.swift */,
				025CA2CB238F518600B05C81 /* ProductShippingClassAction.swift */,
				45010694239A6CDE00E24722 /* TaxClassAction.swift */,
				022F00BF24725BC6008CD97F /* NotificationCountAction.swift */,
			);
			path = Actions;
			sourceTree = "<group>";
		};
		B5F2AE9320EBAD5200FEDC59 /* Tools */ = {
			isa = PBXGroup;
			children = (
				02FF055723D984500058E6E7 /* Media */,
				0212AC65242C798500C51F6C /* Products */,
				02E262BE238CE7EA00B79588 /* ShippingSettings */,
				B54EAF2021188C470029C35E /* EntityListenerTests.swift */,
				B5F2AE9420EBAD6000FEDC59 /* ResultsControllerTests.swift */,
			);
			path = Tools;
			sourceTree = "<group>";
		};
		E35A5B190486BCE158B0320B /* Pods */ = {
			isa = PBXGroup;
			children = (
				7F47E19203B04CF6BB5EA659 /* Pods-Yosemite.debug.xcconfig */,
				93D120F57D5D14A10B3AFFFD /* Pods-Yosemite.release.xcconfig */,
				79402E7AD394EEB60C39A4B8 /* Pods-YosemiteTests.debug.xcconfig */,
				ABE0D84C5393D9EE2CCF2B7E /* Pods-YosemiteTests.release.xcconfig */,
				585B973F61632665297738A3 /* Pods-Yosemite.release-alpha.xcconfig */,
				35381AA86D039850A916E336 /* Pods-YosemiteTests.release-alpha.xcconfig */,
			);
			name = Pods;
			sourceTree = "<group>";
		};
/* End PBXGroup section */

/* Begin PBXHeadersBuildPhase section */
		B5C9DDF22087FEC0006B910A /* Headers */ = {
			isa = PBXHeadersBuildPhase;
			buildActionMask = 2147483647;
			files = (
				B546CCF22093636A007CDA5F /* Yosemite.h in Headers */,
			);
			runOnlyForDeploymentPostprocessing = 0;
		};
/* End PBXHeadersBuildPhase section */

/* Begin PBXNativeTarget section */
		B5C9DDF42087FEC0006B910A /* Yosemite */ = {
			isa = PBXNativeTarget;
			buildConfigurationList = B5C9DE092087FEC0006B910A /* Build configuration list for PBXNativeTarget "Yosemite" */;
			buildPhases = (
				D05CE52EBA8EDA14B248EF77 /* [CP] Check Pods Manifest.lock */,
				B5C9DDF02087FEC0006B910A /* Sources */,
				B5C9DDF12087FEC0006B910A /* Frameworks */,
				B5C9DDF22087FEC0006B910A /* Headers */,
				B5C9DDF32087FEC0006B910A /* Resources */,
			);
			buildRules = (
			);
			dependencies = (
			);
			name = Yosemite;
			productName = FluxC;
			productReference = B5C9DDF52087FEC0006B910A /* Yosemite.framework */;
			productType = "com.apple.product-type.framework";
		};
		B5C9DDFD2087FEC0006B910A /* YosemiteTests */ = {
			isa = PBXNativeTarget;
			buildConfigurationList = B5C9DE0C2087FEC0006B910A /* Build configuration list for PBXNativeTarget "YosemiteTests" */;
			buildPhases = (
				18AB88228C25CBAA8D621FD0 /* [CP] Check Pods Manifest.lock */,
				B5C9DDFA2087FEC0006B910A /* Sources */,
				B5C9DDFB2087FEC0006B910A /* Frameworks */,
				B5C9DDFC2087FEC0006B910A /* Resources */,
				8EA29A17ED8EE4344F10161F /* [CP] Embed Pods Frameworks */,
			);
			buildRules = (
			);
			dependencies = (
				B5C9DE012087FEC0006B910A /* PBXTargetDependency */,
			);
			name = YosemiteTests;
			productName = FluxCTests;
			productReference = B5C9DDFE2087FEC0006B910A /* YosemiteTests.xctest */;
			productType = "com.apple.product-type.bundle.unit-test";
		};
/* End PBXNativeTarget section */

/* Begin PBXProject section */
		B5C9DDEC2087FEC0006B910A /* Project object */ = {
			isa = PBXProject;
			attributes = {
				LastSwiftUpdateCheck = 0930;
				LastUpgradeCheck = 0930;
				ORGANIZATIONNAME = Automattic;
				TargetAttributes = {
					B5C9DDF42087FEC0006B910A = {
						CreatedOnToolsVersion = 9.3;
						LastSwiftMigration = 1020;
					};
					B5C9DDFD2087FEC0006B910A = {
						CreatedOnToolsVersion = 9.3;
						LastSwiftMigration = 1020;
					};
				};
			};
			buildConfigurationList = B5C9DDEF2087FEC0006B910A /* Build configuration list for PBXProject "Yosemite" */;
			compatibilityVersion = "Xcode 9.3";
			developmentRegion = en;
			hasScannedForEncodings = 0;
			knownRegions = (
				en,
				Base,
			);
			mainGroup = B5C9DDEB2087FEC0006B910A;
			productRefGroup = B5C9DDF62087FEC0006B910A /* Products */;
			projectDirPath = "";
			projectRoot = "";
			targets = (
				B5C9DDF42087FEC0006B910A /* Yosemite */,
				B5C9DDFD2087FEC0006B910A /* YosemiteTests */,
			);
		};
/* End PBXProject section */

/* Begin PBXResourcesBuildPhase section */
		B5C9DDF32087FEC0006B910A /* Resources */ = {
			isa = PBXResourcesBuildPhase;
			buildActionMask = 2147483647;
			files = (
			);
			runOnlyForDeploymentPostprocessing = 0;
		};
		B5C9DDFC2087FEC0006B910A /* Resources */ = {
			isa = PBXResourcesBuildPhase;
			buildActionMask = 2147483647;
			files = (
				D8BD6A4C229D07C9007CAD6C /* custom-shipment-provider.plist in Resources */,
				B5BC71DD21139EDD005CF5AA /* Responses in Resources */,
				02FF056B23DED3670058E6E7 /* Media.xcassets in Resources */,
				D87F61602265B2400031A13B /* shipment-provider.plist in Resources */,
			);
			runOnlyForDeploymentPostprocessing = 0;
		};
/* End PBXResourcesBuildPhase section */

/* Begin PBXShellScriptBuildPhase section */
		18AB88228C25CBAA8D621FD0 /* [CP] Check Pods Manifest.lock */ = {
			isa = PBXShellScriptBuildPhase;
			buildActionMask = 2147483647;
			files = (
			);
			inputPaths = (
				"${PODS_PODFILE_DIR_PATH}/Podfile.lock",
				"${PODS_ROOT}/Manifest.lock",
			);
			name = "[CP] Check Pods Manifest.lock";
			outputPaths = (
				"$(DERIVED_FILE_DIR)/Pods-YosemiteTests-checkManifestLockResult.txt",
			);
			runOnlyForDeploymentPostprocessing = 0;
			shellPath = /bin/sh;
			shellScript = "diff \"${PODS_PODFILE_DIR_PATH}/Podfile.lock\" \"${PODS_ROOT}/Manifest.lock\" > /dev/null\nif [ $? != 0 ] ; then\n    # print error to STDERR\n    echo \"error: The sandbox is not in sync with the Podfile.lock. Run 'pod install' or update your CocoaPods installation.\" >&2\n    exit 1\nfi\n# This output is used by Xcode 'outputs' to avoid re-running this script phase.\necho \"SUCCESS\" > \"${SCRIPT_OUTPUT_FILE_0}\"\n";
			showEnvVarsInLog = 0;
		};
		8EA29A17ED8EE4344F10161F /* [CP] Embed Pods Frameworks */ = {
			isa = PBXShellScriptBuildPhase;
			buildActionMask = 2147483647;
			files = (
			);
			inputFileListPaths = (
				"${PODS_ROOT}/Target Support Files/Pods-YosemiteTests/Pods-YosemiteTests-frameworks-${CONFIGURATION}-input-files.xcfilelist",
			);
			name = "[CP] Embed Pods Frameworks";
			outputFileListPaths = (
				"${PODS_ROOT}/Target Support Files/Pods-YosemiteTests/Pods-YosemiteTests-frameworks-${CONFIGURATION}-output-files.xcfilelist",
			);
			runOnlyForDeploymentPostprocessing = 0;
			shellPath = /bin/sh;
			shellScript = "\"${PODS_ROOT}/Target Support Files/Pods-YosemiteTests/Pods-YosemiteTests-frameworks.sh\"\n";
			showEnvVarsInLog = 0;
		};
		D05CE52EBA8EDA14B248EF77 /* [CP] Check Pods Manifest.lock */ = {
			isa = PBXShellScriptBuildPhase;
			buildActionMask = 2147483647;
			files = (
			);
			inputPaths = (
				"${PODS_PODFILE_DIR_PATH}/Podfile.lock",
				"${PODS_ROOT}/Manifest.lock",
			);
			name = "[CP] Check Pods Manifest.lock";
			outputPaths = (
				"$(DERIVED_FILE_DIR)/Pods-Yosemite-checkManifestLockResult.txt",
			);
			runOnlyForDeploymentPostprocessing = 0;
			shellPath = /bin/sh;
			shellScript = "diff \"${PODS_PODFILE_DIR_PATH}/Podfile.lock\" \"${PODS_ROOT}/Manifest.lock\" > /dev/null\nif [ $? != 0 ] ; then\n    # print error to STDERR\n    echo \"error: The sandbox is not in sync with the Podfile.lock. Run 'pod install' or update your CocoaPods installation.\" >&2\n    exit 1\nfi\n# This output is used by Xcode 'outputs' to avoid re-running this script phase.\necho \"SUCCESS\" > \"${SCRIPT_OUTPUT_FILE_0}\"\n";
			showEnvVarsInLog = 0;
		};
/* End PBXShellScriptBuildPhase section */

/* Begin PBXSourcesBuildPhase section */
		B5C9DDF02087FEC0006B910A /* Sources */ = {
			isa = PBXSourcesBuildPhase;
			buildActionMask = 2147483647;
			files = (
				7492FADD217FAF5C00ED2C69 /* SettingStore.swift in Sources */,
				02FF054F23D983F30058E6E7 /* FileManager+URL.swift in Sources */,
				B52E0032211A440D00700FDE /* Order+ReadOnlyType.swift in Sources */,
				261F94E4242EFA6D00762B58 /* ProductCategoryAction.swift in Sources */,
				02E262BD238CE46A00B79588 /* ShippingSettingsService.swift in Sources */,
				B5C9DE152087FF0E006B910A /* Dispatcher.swift in Sources */,
				B52E0030211A439E00700FDE /* Account+ReadOnlyType.swift in Sources */,
				744A3218216D55F80051439B /* SiteVisitStats+ReadOnlyConvertible.swift in Sources */,
				45E18632237046CB009241F3 /* ShippingLine+ReadOnlyConvertible.swift in Sources */,
				7493750A22498700007D85D1 /* ProductCategory+ReadOnlyConvertible.swift in Sources */,
				D8C11A5622DFB0BE00D4A88D /* OrderStatsV4Totals+ReadOnlyConvertible.swift in Sources */,
				74685D4E20F7EFA7008958C1 /* OrderItem+ReadOnlyConvertible.swift in Sources */,
				7471401121877668009A11CC /* NotificationAction.swift in Sources */,
				453305F9245AE6B200264E50 /* SitePostAction.swift in Sources */,
				CE4FD4522350FB5400A16B31 /* OrderItemTaxRefund+ReadOnlyConvertible.swift in Sources */,
				02FF055223D983F30058E6E7 /* MediaExportService.swift in Sources */,
				45010695239A6CDE00E24722 /* TaxClassAction.swift in Sources */,
				CE4FD4562350FD4800A16B31 /* Refund+ReadOnlyConvertible.swift in Sources */,
				74FD596F216FB6ED00A5AE83 /* OrderStatsItem+ReadOnlyConvertible.swift in Sources */,
				CE3B7AD92229C3570050FE4B /* OrderStatus+ReadOnlyType.swift in Sources */,
				026CF62C237D92DC009563D4 /* ProductVariationAttribute+ReadOnlyConvertible.swift in Sources */,
				74B7D6B020F910AF002667AC /* OrderNote+ReadOnlyConvertible.swift in Sources */,
				74B2601F2188A92A0041793A /* Note+ReadOnlyConvertible.swift in Sources */,
				02E493EB245C0DCC000AEA9E /* Product+Settings.swift in Sources */,
				CE179D57235F4E7500C24EB3 /* RefundStore.swift in Sources */,
				0218B4EE242E08B20083A847 /* MediaType.swift in Sources */,
				CE3B7AD72225ECA90050FE4B /* OrderStatusStore.swift in Sources */,
				B5631ECD2114DF8C008D3535 /* EntityListener.swift in Sources */,
				D80F758A223F72AA002F4A3B /* ShipmentTrackingProviderGroup+ReadOnlyConvertible.swift in Sources */,
				7471401321877A8B009A11CC /* NotificationStore.swift in Sources */,
				74D42DBA221C978D00B4977D /* ShipmentTracking+ReadOnlyType.swift in Sources */,
				B5DC3CB120D1B8720063AC41 /* AccountAction.swift in Sources */,
				D831E2E2230E3513000037D0 /* ProductReviewStore.swift in Sources */,
				B5BC736520D1A98500B5B6FA /* AccountStore.swift in Sources */,
				02FF056523DE9C8B0058E6E7 /* MediaStore.swift in Sources */,
				7493751022498AB1007D85D1 /* ProductDefaultAttribute+ReadOnlyConvertible.swift in Sources */,
				261F94E6242EFF8700762B58 /* ProductCategoryStore.swift in Sources */,
				7492FAD9217FAD1000ED2C69 /* SiteSetting+ReadOnlyConvertible.swift in Sources */,
				CE3B7AD52225EBF10050FE4B /* OrderStatusAction.swift in Sources */,
				7493750C224987D9007D85D1 /* ProductAttribute+ReadOnlyConvertible.swift in Sources */,
				744A3219216D55F80051439B /* SiteVisitStatsItem+ReadOnlyConvertible.swift in Sources */,
				02FF055423D983F30058E6E7 /* MediaExport.swift in Sources */,
				74643EE1221F567E00EDC51A /* ShipmentAction.swift in Sources */,
				02FF054E23D983F30058E6E7 /* MediaImageExporter.swift in Sources */,
				CE01014F2368C41600783459 /* Refund+ReadOnlyType.swift in Sources */,
				D8736B6D22F0CE0900A14A29 /* OrderCount+ReadOnlyConvertible.swift in Sources */,
				02FF054D23D983F30058E6E7 /* MediaFileManager.swift in Sources */,
				B56C1EC220EAE2E500D749F9 /* ReadOnlyConvertible.swift in Sources */,
				74A18C562113827E00DCF8A8 /* StatsStore.swift in Sources */,
				D8C11A5022DF2D9400D4A88D /* StatsStoreV4.swift in Sources */,
				D87F614A22657A690031A13B /* AppSettingsAction.swift in Sources */,
				744A321B216D57D40051439B /* SiteVisitStats+ReadOnlyType.swift in Sources */,
				02124DAE2431C11600980D74 /* Media+ProductImage.swift in Sources */,
				26577517243D5E42003168A5 /* ProductCategoryUpdated.swift in Sources */,
				02FF055023D983F30058E6E7 /* ExportableAsset.swift in Sources */,
				7493750E224988DE007D85D1 /* ProductImage+ReadOnlyConvertible.swift in Sources */,
				02FF056323DE9C490058E6E7 /* MediaAction.swift in Sources */,
				D80F758C223F74B6002F4A3B /* ShipmentTrackingProvider+ReadOnlyConvertible.swift in Sources */,
				021C7BF22386332C00A3BCBD /* ProductUpdater.swift in Sources */,
				45739F372437680F00480C95 /* ProductSettings.swift in Sources */,
				741F34822195EA71005F5BD9 /* CommentStore.swift in Sources */,
				74B260212188B5F30041793A /* Note+ReadOnlyType.swift in Sources */,
				B505254C20EE6491008090F5 /* Site+ReadOnlyConvertible.swift in Sources */,
				B52E002B2119E64800700FDE /* ManagedObjectsDidChangeNotification.swift in Sources */,
				93E7507A226E2D6C00BAF88A /* AccountSettings+ReadOnlyConvertible.swift in Sources */,
				749374FE2249601F007D85D1 /* ProductStore.swift in Sources */,
				B5B5C797208E49B600642956 /* Action+Internal.swift in Sources */,
				74A7688C20D45EBA00F9D437 /* OrderStore.swift in Sources */,
				749375002249605E007D85D1 /* ProductAction.swift in Sources */,
				D831E2E4230E3524000037D0 /* ProductReviewAction.swift in Sources */,
				D831E2E6230E7149000037D0 /* ProductReview+ReadOnlyConvertible.swift in Sources */,
				CE4FD4502350F27C00A16B31 /* OrderItemTax+ReadOnlyConvertible.swift in Sources */,
				02FF055123D983F30058E6E7 /* MediaAssetExporter.swift in Sources */,
				025CA2CA238F515600B05C81 /* ProductShippingClassStore.swift in Sources */,
				74937508224985BB007D85D1 /* ProductDimensions+ReadOnlyConvertible.swift in Sources */,
				45010693239A6C9F00E24722 /* TaxClassStore.swift in Sources */,
				025CA2CC238F518600B05C81 /* ProductShippingClassAction.swift in Sources */,
				B53D89E520E6C22B00F90866 /* Model.swift in Sources */,
				933A27352222352500C2143A /* Logging.swift in Sources */,
				74685D5020F7F3CE008958C1 /* OrderCoupon+ReadOnlyConvertible.swift in Sources */,
				74A7689020D45F9300F9D437 /* OrderAction.swift in Sources */,
				74FD596E216FB6ED00A5AE83 /* OrderStats+ReadOnlyConvertible.swift in Sources */,
				D8736B6F22F0CE5200A14A29 /* OrderCountItem+ReadOnlyConvertible.swift in Sources */,
				02FF055323D983F30058E6E7 /* URL+Media.swift in Sources */,
				022F00BE24725BAF008CD97F /* NotificationCountStore.swift in Sources */,
				7499936620EFBC7200CF01CD /* OrderNoteStore.swift in Sources */,
				74858DB421C02B5A00754F3E /* OrderNote+ReadOnlyType.swift in Sources */,
				0248B3652459018100A271A4 /* ResultsController+FilterProducts.swift in Sources */,
				02E262C2238CF74D00B79588 /* StorageShippingSettingsService.swift in Sources */,
				749375042249691D007D85D1 /* Product+ReadOnlyConvertible.swift in Sources */,
				CE43A90222A072D800A4FF29 /* ProductDownload+ReadOnlyConvertible.swift in Sources */,
				B5C9DE182087FF0E006B910A /* Assert.swift in Sources */,
				CE0DB6C0233EB3F300A27E7A /* OrderRefundCondensed+ReadOnlyConvertible.swift in Sources */,
				0225512122FC2F3000D98613 /* OrderStatsV4Interval+Date.swift in Sources */,
				0202B690238790E200F3EBE0 /* ProductsFeatureSwitchPListWrapper.swift in Sources */,
				74D7F29B20F6A7FB0058B2F0 /* Order+ReadOnlyConvertible.swift in Sources */,
				026CF628237D8F30009563D4 /* ProductVariationAction.swift in Sources */,
				B52E002E211A3F5500700FDE /* ReadOnlyType.swift in Sources */,
				B5C9DE162087FF0E006B910A /* Store.swift in Sources */,
				02FF056123D98FD40058E6E7 /* ImageSourceWriter.swift in Sources */,
				0212AC5E242C67FA00C51F6C /* ProductsSortOrder.swift in Sources */,
				026CF626237D8EFB009563D4 /* ProductVariationStore.swift in Sources */,
				B52E0034211A449600700FDE /* Site+ReadOnlyType.swift in Sources */,
				D8C11A5822DFB2FF00D4A88D /* OrderStatsV4Interval+ReadOnlyConvertible.swift in Sources */,
				CE12FBDB221F406100C59248 /* OrderStatus+ReadOnlyConvertible.swift in Sources */,
				74D42DBC221C983F00B4977D /* ShipmentTracking+ReadOnlyConvertible.swift in Sources */,
				025CA2CE238F53CB00B05C81 /* ProductShippingClass+ReadOnlyConvertible.swift in Sources */,
				7455D4672141B57600FA8C1F /* TopEarnerStats+ReadOnlyConvertible.swift in Sources */,
				B56C1EBE20EABD2B00D749F9 /* ResultsController.swift in Sources */,
				D8736B7322F1F41B00A14A29 /* OrderCount+ReadOnlyType.swift in Sources */,
				02BA23C222EEEABC009539E7 /* AvailabilityStore.swift in Sources */,
				CE4FD4542350FC0100A16B31 /* OrderItemRefund+ReadOnlyConvertible.swift in Sources */,
				B5EED1A820F4F3CF00652449 /* Account+ReadOnlyConvertible.swift in Sources */,
				74D7FFFA221F01E90008CC0E /* ShipmentStore.swift in Sources */,
				0232372922F7DA6E00715FAB /* StatsTimeRangeV4.swift in Sources */,
				74FD596B216FB65900A5AE83 /* OrderStats+ReadOnlyType.swift in Sources */,
				B5F2AE9720EBB54A00FEDC59 /* FetchedResultsControllerDelegateWrapper.swift in Sources */,
				7492FADF217FB11D00ED2C69 /* SettingAction.swift in Sources */,
				450106872399AB3F00E24722 /* TaxClass+ReadOnlyConvertible.swift in Sources */,
				022F00C224726090008CD97F /* SiteNotificationCountFileContents.swift in Sources */,
				D87F614C22657B150031A13B /* AppSettingsStore.swift in Sources */,
				D8C11A5422DFAE9500D4A88D /* OrderStatsV4+ReadOnlyConvertible.swift in Sources */,
				02E4F5E423CD5628003B0010 /* NSOrderedSet+Array.swift in Sources */,
				749737672141CC8C0008C490 /* TopEarnerStats+ReadOnlyType.swift in Sources */,
				7493751222498B2C007D85D1 /* ProductTag+ReadOnlyConvertible.swift in Sources */,
				74A18C58211382A000DCF8A8 /* StatsAction.swift in Sources */,
				7499936420EFBC1B00CF01CD /* OrderNoteAction.swift in Sources */,
				7455D4692141B59E00FA8C1F /* TopEarnerStatsItem+ReadOnlyConvertible.swift in Sources */,
				D8C11A5222DF2DA200D4A88D /* StatsActionV4.swift in Sources */,
				CE179D55235F4E1700C24EB3 /* RefundAction.swift in Sources */,
				02BA23C422EEEB3B009539E7 /* AvailabilityAction.swift in Sources */,
				CE5F9A7A22B2D455001755E8 /* Array+Helpers.swift in Sources */,
				D849A1452320E565006CB84F /* ProductReview+ReadOnlyType.swift in Sources */,
				743057B3218B69D100441A76 /* Queue.swift in Sources */,
				7492FADB217FAE4D00ED2C69 /* SiteSetting+ReadOnlyType.swift in Sources */,
				0212AC62242C68B600C51F6C /* ResultsController+SortProducts.swift in Sources */,
				741F34802195EA62005F5BD9 /* CommentAction.swift in Sources */,
				0218B4F0242E091C0083A847 /* Media+MediaType.swift in Sources */,
				74937502224968F8007D85D1 /* Product+ReadOnlyType.swift in Sources */,
				022F00C024725BC6008CD97F /* NotificationCountAction.swift in Sources */,
				453305F7245AE68C00264E50 /* SitePostStore.swift in Sources */,
				026CF62A237D92C6009563D4 /* ProductVariation+ReadOnlyConvertible.swift in Sources */,
			);
			runOnlyForDeploymentPostprocessing = 0;
		};
		B5C9DDFA2087FEC0006B910A /* Sources */ = {
			isa = PBXSourcesBuildPhase;
			buildActionMask = 2147483647;
			files = (
				7495C5292114979D00CDD33B /* StatsStoreTests.swift in Sources */,
				022F00C524728B0C008CD97F /* SiteNotificationCountFileContentsTests.swift in Sources */,
				7499A9ED2220527500D8FDFA /* ShipmentStoreTests.swift in Sources */,
				0212AC64242C6FC300C51F6C /* ProductStore+ProductsSortOrderTests.swift in Sources */,
				578CE7942475F52F00492EBF /* MockNote.swift in Sources */,
				0202B6992387B01500F3EBE0 /* AppSettingsStoreTests+ProductsFeatureSwitch.swift in Sources */,
				02FF055623D984310058E6E7 /* MockupFileManager.swift in Sources */,
				029B00A7230D64E800B0AE66 /* StatsTimeRangeTests.swift in Sources */,
				02E493ED245C0EBC000AEA9E /* Product+SettingsTests.swift in Sources */,
				0248B36924590FC300A271A4 /* ProductStore+FilterProductsTests.swift in Sources */,
				02FF055F23D985710058E6E7 /* URL+MediaTests.swift in Sources */,
				02124DAC24318D6B00980D74 /* Media+MediaTypeTests.swift in Sources */,
				025CA2D0238F54E800B05C81 /* ProductShippingClassStoreTests.swift in Sources */,
				74A7688E20D45ED400F9D437 /* OrderStoreTests.swift in Sources */,
				57FDD6BB246B583200B8344B /* XCTestCase+Wait.swift in Sources */,
				022F00C72472963E008CD97F /* NotificationCountStoreTests.swift in Sources */,
				02FF056723DEB2180058E6E7 /* MediaStoreTests.swift in Sources */,
				B5C9DE272087FF20006B910A /* MockupAcount.swift in Sources */,
				02DA641B2313D6D200284168 /* AppSettingsStoreTests+StatsVersion.swift in Sources */,
				026D52C0238235930092AE05 /* ProductVariationStoreTests.swift in Sources */,
				7492FAE1217FB87100ED2C69 /* SettingStoreTests.swift in Sources */,
				45ED4F16239E939A004F1BE3 /* TaxClassStoreTests.swift in Sources */,
				0225512522FC312400D98613 /* OrderStatsV4Interval+DateTests.swift in Sources */,
				02F096C4240670A400C0C1D5 /* Media+Equatable.swift in Sources */,
				020B2F9623BDE4DD00BD79AD /* ProductStoreTests+Validation.swift in Sources */,
				02E262C0238CE80100B79588 /* StorageShippingSettingsServiceTests.swift in Sources */,
				B5C9DE222087FF20006B910A /* DispatcherTests.swift in Sources */,
				B53A56A0211245E0000776C9 /* MockupStorage+Sample.swift in Sources */,
				453305FB245AEDCB00264E50 /* SitePostStoreTests.swift in Sources */,
				020220E42396969E00290165 /* MockProduct.swift in Sources */,
				572F2B8D247312E4005A5F74 /* StorageManagerConcurrencyTests.swift in Sources */,
				744914F7224AD2AF00546DE4 /* ProductStoreTests.swift in Sources */,
				0218B4F2242E09E80083A847 /* MediaTypeTests.swift in Sources */,
				578CE78C2475E7A500492EBF /* MockNotificationsRemote.swift in Sources */,
				B5A01CA120D19C4700E3207E /* MockupStorage.swift in Sources */,
				578CE7922475EC9200492EBF /* MockProductsRemote.swift in Sources */,
				7455263022305F88003F8932 /* OrderStatusStoreTests.swift in Sources */,
				B5C9DE242087FF20006B910A /* StoreTests.swift in Sources */,
				02FF055C23D9846A0058E6E7 /* MediaFileManagerTests.swift in Sources */,
				0248B36B2459127200A271A4 /* MockupNetwork+Path.swift in Sources */,
				B5C9DE252087FF20006B910A /* MockupProcessor.swift in Sources */,
				D8C11A5A22DFC21600D4A88D /* StatsStoreV4Tests.swift in Sources */,
				02124DB02431C18700980D74 /* Media+ProductImageTests.swift in Sources */,
				0248B3672459020500A271A4 /* ResultsController+FilterProductTests.swift in Sources */,
				B54EAF2121188C470029C35E /* EntityListenerTests.swift in Sources */,
				021C7BF52386362A00A3BCBD /* Product+UpdaterTestCases.swift in Sources */,
				02FF056F23E04F320058E6E7 /* MockMediaExportService.swift in Sources */,
				573B448B2424082B00E71ADC /* OrderStoreTests+FetchFilteredAndAllOrders.swift in Sources */,
				CECC504023675DF4004540EA /* RefundStoreTests.swift in Sources */,
				D831E2E8230E74EF000037D0 /* ProductReviewStoreTests.swift in Sources */,
				02FF055B23D9846A0058E6E7 /* MediaDirectoryTests.swift in Sources */,
				265BCA0024301ACD004E53EE /* ProductCategoryStoreTests.swift in Sources */,
				02FF056D23DEDCB90058E6E7 /* MockImageSourceWriter.swift in Sources */,
				741F34842195F752005F5BD9 /* CommentStoreTests.swift in Sources */,
				B5C9DE282087FF20006B910A /* MockupSite.swift in Sources */,
				B5BC736820D1AA8F00B5B6FA /* AccountStoreTests.swift in Sources */,
				0212AC67242C799B00C51F6C /* ResultsController+StorageProductTests.swift in Sources */,
				578CE7902475EBAB00492EBF /* MockProductReviewsRemote.swift in Sources */,
				D87F615E2265B1BC0031A13B /* AppSettingsStoreTests.swift in Sources */,
				02FF056923DECD5B0058E6E7 /* MediaImageExporterTests.swift in Sources */,
				02BA23C622EEF092009539E7 /* StatsV4AvailabilityStoreTests.swift in Sources */,
				0202B6972387AFBF00F3EBE0 /* MockInMemoryStorage.swift in Sources */,
				028BCE2422DE22BB00056966 /* SiteVisitStatsStoreErrorTests.swift in Sources */,
				B5F2AE9520EBAD6000FEDC59 /* ResultsControllerTests.swift in Sources */,
				B5BC736E20D1AB3600B5B6FA /* Constants.swift in Sources */,
				02FF055D23D9846A0058E6E7 /* FileManager+URLTests.swift in Sources */,
				748525AC218A45360036DF75 /* NotificationStoreTests.swift in Sources */,
				7499936820EFC0ED00CF01CD /* OrderNoteStoreTests.swift in Sources */,
				578CE7972475FD8200492EBF /* MockProductReview.swift in Sources */,
			);
			runOnlyForDeploymentPostprocessing = 0;
		};
/* End PBXSourcesBuildPhase section */

/* Begin PBXTargetDependency section */
		B5C9DE012087FEC0006B910A /* PBXTargetDependency */ = {
			isa = PBXTargetDependency;
			target = B5C9DDF42087FEC0006B910A /* Yosemite */;
			targetProxy = B5C9DE002087FEC0006B910A /* PBXContainerItemProxy */;
		};
/* End PBXTargetDependency section */

/* Begin XCBuildConfiguration section */
		1A9690382359D99E0061E383 /* Release-Alpha */ = {
			isa = XCBuildConfiguration;
			buildSettings = {
				ALWAYS_SEARCH_USER_PATHS = NO;
				CLANG_ANALYZER_NONNULL = YES;
				CLANG_ANALYZER_NUMBER_OBJECT_CONVERSION = YES_AGGRESSIVE;
				CLANG_CXX_LANGUAGE_STANDARD = "gnu++14";
				CLANG_CXX_LIBRARY = "libc++";
				CLANG_ENABLE_MODULES = YES;
				CLANG_ENABLE_OBJC_ARC = YES;
				CLANG_ENABLE_OBJC_WEAK = YES;
				CLANG_WARN_BLOCK_CAPTURE_AUTORELEASING = YES;
				CLANG_WARN_BOOL_CONVERSION = YES;
				CLANG_WARN_COMMA = YES;
				CLANG_WARN_CONSTANT_CONVERSION = YES;
				CLANG_WARN_DEPRECATED_OBJC_IMPLEMENTATIONS = YES;
				CLANG_WARN_DIRECT_OBJC_ISA_USAGE = YES_ERROR;
				CLANG_WARN_DOCUMENTATION_COMMENTS = YES;
				CLANG_WARN_EMPTY_BODY = YES;
				CLANG_WARN_ENUM_CONVERSION = YES;
				CLANG_WARN_INFINITE_RECURSION = YES;
				CLANG_WARN_INT_CONVERSION = YES;
				CLANG_WARN_NON_LITERAL_NULL_CONVERSION = YES;
				CLANG_WARN_OBJC_IMPLICIT_RETAIN_SELF = YES;
				CLANG_WARN_OBJC_LITERAL_CONVERSION = YES;
				CLANG_WARN_OBJC_ROOT_CLASS = YES_ERROR;
				CLANG_WARN_RANGE_LOOP_ANALYSIS = YES;
				CLANG_WARN_STRICT_PROTOTYPES = YES;
				CLANG_WARN_SUSPICIOUS_MOVE = YES;
				CLANG_WARN_UNGUARDED_AVAILABILITY = YES_AGGRESSIVE;
				CLANG_WARN_UNREACHABLE_CODE = YES;
				CLANG_WARN__DUPLICATE_METHOD_MATCH = YES;
				CODE_SIGN_IDENTITY = "iPhone Developer";
				COPY_PHASE_STRIP = NO;
				CURRENT_PROJECT_VERSION = 1;
				DEBUG_INFORMATION_FORMAT = "dwarf-with-dsym";
				ENABLE_NS_ASSERTIONS = NO;
				ENABLE_STRICT_OBJC_MSGSEND = YES;
				GCC_C_LANGUAGE_STANDARD = gnu11;
				GCC_NO_COMMON_BLOCKS = YES;
				GCC_WARN_64_TO_32_BIT_CONVERSION = YES;
				GCC_WARN_ABOUT_RETURN_TYPE = YES_ERROR;
				GCC_WARN_UNDECLARED_SELECTOR = YES;
				GCC_WARN_UNINITIALIZED_AUTOS = YES_AGGRESSIVE;
				GCC_WARN_UNUSED_FUNCTION = YES;
				GCC_WARN_UNUSED_VARIABLE = YES;
				IPHONEOS_DEPLOYMENT_TARGET = 12.0;
				MTL_ENABLE_DEBUG_INFO = NO;
				SDKROOT = iphoneos;
				SWIFT_COMPILATION_MODE = wholemodule;
				SWIFT_OPTIMIZATION_LEVEL = "-O";
				VALIDATE_PRODUCT = YES;
				VALID_ARCHS = "$(ARCHS_STANDARD_64_BIT)";
				VERSIONING_SYSTEM = "apple-generic";
				VERSION_INFO_PREFIX = "";
			};
			name = "Release-Alpha";
		};
		1A9690392359D99E0061E383 /* Release-Alpha */ = {
			isa = XCBuildConfiguration;
			baseConfigurationReference = 585B973F61632665297738A3 /* Pods-Yosemite.release-alpha.xcconfig */;
			buildSettings = {
				CODE_SIGN_IDENTITY = "";
				CODE_SIGN_STYLE = Automatic;
				DEFINES_MODULE = YES;
				DEVELOPMENT_TEAM = PZYM8XX95Q;
				DYLIB_COMPATIBILITY_VERSION = 1;
				DYLIB_CURRENT_VERSION = 1;
				DYLIB_INSTALL_NAME_BASE = "@rpath";
				INFOPLIST_FILE = "$(SRCROOT)/Yosemite/Info.plist";
				INSTALL_PATH = "$(LOCAL_LIBRARY_DIR)/Frameworks";
				IPHONEOS_DEPLOYMENT_TARGET = 12.0;
				LD_RUNPATH_SEARCH_PATHS = (
					"$(inherited)",
					"@executable_path/Frameworks",
					"@loader_path/Frameworks",
				);
				PRODUCT_BUNDLE_IDENTIFIER = com.automattic.Yosemite;
				PRODUCT_NAME = "$(TARGET_NAME:c99extidentifier)";
				SKIP_INSTALL = YES;
				SWIFT_VERSION = 5.0;
				TARGETED_DEVICE_FAMILY = "1,2";
			};
			name = "Release-Alpha";
		};
		1A96903A2359D99E0061E383 /* Release-Alpha */ = {
			isa = XCBuildConfiguration;
			baseConfigurationReference = 35381AA86D039850A916E336 /* Pods-YosemiteTests.release-alpha.xcconfig */;
			buildSettings = {
				CODE_SIGN_STYLE = Automatic;
				DEVELOPMENT_TEAM = PZYM8XX95Q;
				INFOPLIST_FILE = YosemiteTests/Info.plist;
				LD_RUNPATH_SEARCH_PATHS = (
					"$(inherited)",
					"@executable_path/Frameworks",
					"@loader_path/Frameworks",
				);
				PRODUCT_BUNDLE_IDENTIFIER = com.automattic.YosemiteTests;
				PRODUCT_NAME = "$(TARGET_NAME)";
				SWIFT_VERSION = 5.0;
				TARGETED_DEVICE_FAMILY = "1,2";
				VALID_ARCHS = "$(inherited)";
			};
			name = "Release-Alpha";
		};
		B5C9DE072087FEC0006B910A /* Debug */ = {
			isa = XCBuildConfiguration;
			buildSettings = {
				ALWAYS_SEARCH_USER_PATHS = NO;
				CLANG_ANALYZER_NONNULL = YES;
				CLANG_ANALYZER_NUMBER_OBJECT_CONVERSION = YES_AGGRESSIVE;
				CLANG_CXX_LANGUAGE_STANDARD = "gnu++14";
				CLANG_CXX_LIBRARY = "libc++";
				CLANG_ENABLE_MODULES = YES;
				CLANG_ENABLE_OBJC_ARC = YES;
				CLANG_ENABLE_OBJC_WEAK = YES;
				CLANG_WARN_BLOCK_CAPTURE_AUTORELEASING = YES;
				CLANG_WARN_BOOL_CONVERSION = YES;
				CLANG_WARN_COMMA = YES;
				CLANG_WARN_CONSTANT_CONVERSION = YES;
				CLANG_WARN_DEPRECATED_OBJC_IMPLEMENTATIONS = YES;
				CLANG_WARN_DIRECT_OBJC_ISA_USAGE = YES_ERROR;
				CLANG_WARN_DOCUMENTATION_COMMENTS = YES;
				CLANG_WARN_EMPTY_BODY = YES;
				CLANG_WARN_ENUM_CONVERSION = YES;
				CLANG_WARN_INFINITE_RECURSION = YES;
				CLANG_WARN_INT_CONVERSION = YES;
				CLANG_WARN_NON_LITERAL_NULL_CONVERSION = YES;
				CLANG_WARN_OBJC_IMPLICIT_RETAIN_SELF = YES;
				CLANG_WARN_OBJC_LITERAL_CONVERSION = YES;
				CLANG_WARN_OBJC_ROOT_CLASS = YES_ERROR;
				CLANG_WARN_RANGE_LOOP_ANALYSIS = YES;
				CLANG_WARN_STRICT_PROTOTYPES = YES;
				CLANG_WARN_SUSPICIOUS_MOVE = YES;
				CLANG_WARN_UNGUARDED_AVAILABILITY = YES_AGGRESSIVE;
				CLANG_WARN_UNREACHABLE_CODE = YES;
				CLANG_WARN__DUPLICATE_METHOD_MATCH = YES;
				CODE_SIGN_IDENTITY = "iPhone Developer";
				COPY_PHASE_STRIP = NO;
				CURRENT_PROJECT_VERSION = 1;
				DEBUG_INFORMATION_FORMAT = dwarf;
				ENABLE_STRICT_OBJC_MSGSEND = YES;
				ENABLE_TESTABILITY = YES;
				GCC_C_LANGUAGE_STANDARD = gnu11;
				GCC_DYNAMIC_NO_PIC = NO;
				GCC_NO_COMMON_BLOCKS = YES;
				GCC_OPTIMIZATION_LEVEL = 0;
				GCC_PREPROCESSOR_DEFINITIONS = (
					"DEBUG=1",
					"$(inherited)",
				);
				GCC_WARN_64_TO_32_BIT_CONVERSION = YES;
				GCC_WARN_ABOUT_RETURN_TYPE = YES_ERROR;
				GCC_WARN_UNDECLARED_SELECTOR = YES;
				GCC_WARN_UNINITIALIZED_AUTOS = YES_AGGRESSIVE;
				GCC_WARN_UNUSED_FUNCTION = YES;
				GCC_WARN_UNUSED_VARIABLE = YES;
				IPHONEOS_DEPLOYMENT_TARGET = 12.0;
				MTL_ENABLE_DEBUG_INFO = YES;
				ONLY_ACTIVE_ARCH = YES;
				SDKROOT = iphoneos;
				SWIFT_ACTIVE_COMPILATION_CONDITIONS = DEBUG;
				SWIFT_OPTIMIZATION_LEVEL = "-Onone";
				VALID_ARCHS = "$(ARCHS_STANDARD_64_BIT)";
				VERSIONING_SYSTEM = "apple-generic";
				VERSION_INFO_PREFIX = "";
			};
			name = Debug;
		};
		B5C9DE082087FEC0006B910A /* Release */ = {
			isa = XCBuildConfiguration;
			buildSettings = {
				ALWAYS_SEARCH_USER_PATHS = NO;
				CLANG_ANALYZER_NONNULL = YES;
				CLANG_ANALYZER_NUMBER_OBJECT_CONVERSION = YES_AGGRESSIVE;
				CLANG_CXX_LANGUAGE_STANDARD = "gnu++14";
				CLANG_CXX_LIBRARY = "libc++";
				CLANG_ENABLE_MODULES = YES;
				CLANG_ENABLE_OBJC_ARC = YES;
				CLANG_ENABLE_OBJC_WEAK = YES;
				CLANG_WARN_BLOCK_CAPTURE_AUTORELEASING = YES;
				CLANG_WARN_BOOL_CONVERSION = YES;
				CLANG_WARN_COMMA = YES;
				CLANG_WARN_CONSTANT_CONVERSION = YES;
				CLANG_WARN_DEPRECATED_OBJC_IMPLEMENTATIONS = YES;
				CLANG_WARN_DIRECT_OBJC_ISA_USAGE = YES_ERROR;
				CLANG_WARN_DOCUMENTATION_COMMENTS = YES;
				CLANG_WARN_EMPTY_BODY = YES;
				CLANG_WARN_ENUM_CONVERSION = YES;
				CLANG_WARN_INFINITE_RECURSION = YES;
				CLANG_WARN_INT_CONVERSION = YES;
				CLANG_WARN_NON_LITERAL_NULL_CONVERSION = YES;
				CLANG_WARN_OBJC_IMPLICIT_RETAIN_SELF = YES;
				CLANG_WARN_OBJC_LITERAL_CONVERSION = YES;
				CLANG_WARN_OBJC_ROOT_CLASS = YES_ERROR;
				CLANG_WARN_RANGE_LOOP_ANALYSIS = YES;
				CLANG_WARN_STRICT_PROTOTYPES = YES;
				CLANG_WARN_SUSPICIOUS_MOVE = YES;
				CLANG_WARN_UNGUARDED_AVAILABILITY = YES_AGGRESSIVE;
				CLANG_WARN_UNREACHABLE_CODE = YES;
				CLANG_WARN__DUPLICATE_METHOD_MATCH = YES;
				CODE_SIGN_IDENTITY = "iPhone Developer";
				COPY_PHASE_STRIP = NO;
				CURRENT_PROJECT_VERSION = 1;
				DEBUG_INFORMATION_FORMAT = "dwarf-with-dsym";
				ENABLE_NS_ASSERTIONS = NO;
				ENABLE_STRICT_OBJC_MSGSEND = YES;
				GCC_C_LANGUAGE_STANDARD = gnu11;
				GCC_NO_COMMON_BLOCKS = YES;
				GCC_WARN_64_TO_32_BIT_CONVERSION = YES;
				GCC_WARN_ABOUT_RETURN_TYPE = YES_ERROR;
				GCC_WARN_UNDECLARED_SELECTOR = YES;
				GCC_WARN_UNINITIALIZED_AUTOS = YES_AGGRESSIVE;
				GCC_WARN_UNUSED_FUNCTION = YES;
				GCC_WARN_UNUSED_VARIABLE = YES;
				IPHONEOS_DEPLOYMENT_TARGET = 12.0;
				MTL_ENABLE_DEBUG_INFO = NO;
				SDKROOT = iphoneos;
				SWIFT_COMPILATION_MODE = wholemodule;
				SWIFT_OPTIMIZATION_LEVEL = "-O";
				VALIDATE_PRODUCT = YES;
				VALID_ARCHS = "$(ARCHS_STANDARD_64_BIT)";
				VERSIONING_SYSTEM = "apple-generic";
				VERSION_INFO_PREFIX = "";
			};
			name = Release;
		};
		B5C9DE0A2087FEC0006B910A /* Debug */ = {
			isa = XCBuildConfiguration;
			baseConfigurationReference = 7F47E19203B04CF6BB5EA659 /* Pods-Yosemite.debug.xcconfig */;
			buildSettings = {
				CODE_SIGN_IDENTITY = "";
				CODE_SIGN_STYLE = Automatic;
				DEFINES_MODULE = YES;
				DEVELOPMENT_TEAM = PZYM8XX95Q;
				DYLIB_COMPATIBILITY_VERSION = 1;
				DYLIB_CURRENT_VERSION = 1;
				DYLIB_INSTALL_NAME_BASE = "@rpath";
				INFOPLIST_FILE = "$(SRCROOT)/Yosemite/Info.plist";
				INSTALL_PATH = "$(LOCAL_LIBRARY_DIR)/Frameworks";
				IPHONEOS_DEPLOYMENT_TARGET = 12.0;
				LD_RUNPATH_SEARCH_PATHS = (
					"$(inherited)",
					"@executable_path/Frameworks",
					"@loader_path/Frameworks",
				);
				PRODUCT_BUNDLE_IDENTIFIER = com.automattic.Yosemite;
				PRODUCT_NAME = "$(TARGET_NAME:c99extidentifier)";
				SKIP_INSTALL = YES;
				SWIFT_VERSION = 5.0;
				TARGETED_DEVICE_FAMILY = "1,2";
			};
			name = Debug;
		};
		B5C9DE0B2087FEC0006B910A /* Release */ = {
			isa = XCBuildConfiguration;
			baseConfigurationReference = 93D120F57D5D14A10B3AFFFD /* Pods-Yosemite.release.xcconfig */;
			buildSettings = {
				CODE_SIGN_IDENTITY = "";
				CODE_SIGN_STYLE = Automatic;
				DEFINES_MODULE = YES;
				DEVELOPMENT_TEAM = PZYM8XX95Q;
				DYLIB_COMPATIBILITY_VERSION = 1;
				DYLIB_CURRENT_VERSION = 1;
				DYLIB_INSTALL_NAME_BASE = "@rpath";
				INFOPLIST_FILE = "$(SRCROOT)/Yosemite/Info.plist";
				INSTALL_PATH = "$(LOCAL_LIBRARY_DIR)/Frameworks";
				IPHONEOS_DEPLOYMENT_TARGET = 12.0;
				LD_RUNPATH_SEARCH_PATHS = (
					"$(inherited)",
					"@executable_path/Frameworks",
					"@loader_path/Frameworks",
				);
				PRODUCT_BUNDLE_IDENTIFIER = com.automattic.Yosemite;
				PRODUCT_NAME = "$(TARGET_NAME:c99extidentifier)";
				SKIP_INSTALL = YES;
				SWIFT_VERSION = 5.0;
				TARGETED_DEVICE_FAMILY = "1,2";
			};
			name = Release;
		};
		B5C9DE0D2087FEC0006B910A /* Debug */ = {
			isa = XCBuildConfiguration;
			baseConfigurationReference = 79402E7AD394EEB60C39A4B8 /* Pods-YosemiteTests.debug.xcconfig */;
			buildSettings = {
				CODE_SIGN_STYLE = Automatic;
				DEVELOPMENT_TEAM = PZYM8XX95Q;
				INFOPLIST_FILE = YosemiteTests/Info.plist;
				LD_RUNPATH_SEARCH_PATHS = (
					"$(inherited)",
					"@executable_path/Frameworks",
					"@loader_path/Frameworks",
				);
				PRODUCT_BUNDLE_IDENTIFIER = com.automattic.YosemiteTests;
				PRODUCT_NAME = "$(TARGET_NAME)";
				SWIFT_VERSION = 5.0;
				TARGETED_DEVICE_FAMILY = "1,2";
				VALID_ARCHS = "$(inherited)";
			};
			name = Debug;
		};
		B5C9DE0E2087FEC0006B910A /* Release */ = {
			isa = XCBuildConfiguration;
			baseConfigurationReference = ABE0D84C5393D9EE2CCF2B7E /* Pods-YosemiteTests.release.xcconfig */;
			buildSettings = {
				CODE_SIGN_STYLE = Automatic;
				DEVELOPMENT_TEAM = PZYM8XX95Q;
				INFOPLIST_FILE = YosemiteTests/Info.plist;
				LD_RUNPATH_SEARCH_PATHS = (
					"$(inherited)",
					"@executable_path/Frameworks",
					"@loader_path/Frameworks",
				);
				PRODUCT_BUNDLE_IDENTIFIER = com.automattic.YosemiteTests;
				PRODUCT_NAME = "$(TARGET_NAME)";
				SWIFT_VERSION = 5.0;
				TARGETED_DEVICE_FAMILY = "1,2";
				VALID_ARCHS = "$(inherited)";
			};
			name = Release;
		};
/* End XCBuildConfiguration section */

/* Begin XCConfigurationList section */
		B5C9DDEF2087FEC0006B910A /* Build configuration list for PBXProject "Yosemite" */ = {
			isa = XCConfigurationList;
			buildConfigurations = (
				B5C9DE072087FEC0006B910A /* Debug */,
				B5C9DE082087FEC0006B910A /* Release */,
				1A9690382359D99E0061E383 /* Release-Alpha */,
			);
			defaultConfigurationIsVisible = 0;
			defaultConfigurationName = Release;
		};
		B5C9DE092087FEC0006B910A /* Build configuration list for PBXNativeTarget "Yosemite" */ = {
			isa = XCConfigurationList;
			buildConfigurations = (
				B5C9DE0A2087FEC0006B910A /* Debug */,
				B5C9DE0B2087FEC0006B910A /* Release */,
				1A9690392359D99E0061E383 /* Release-Alpha */,
			);
			defaultConfigurationIsVisible = 0;
			defaultConfigurationName = Release;
		};
		B5C9DE0C2087FEC0006B910A /* Build configuration list for PBXNativeTarget "YosemiteTests" */ = {
			isa = XCConfigurationList;
			buildConfigurations = (
				B5C9DE0D2087FEC0006B910A /* Debug */,
				B5C9DE0E2087FEC0006B910A /* Release */,
				1A96903A2359D99E0061E383 /* Release-Alpha */,
			);
			defaultConfigurationIsVisible = 0;
			defaultConfigurationName = Release;
		};
/* End XCConfigurationList section */
	};
	rootObject = B5C9DDEC2087FEC0006B910A /* Project object */;
}<|MERGE_RESOLUTION|>--- conflicted
+++ resolved
@@ -938,11 +938,8 @@
 		B5C9DE022087FEC0006B910A /* YosemiteTests */ = {
 			isa = PBXGroup;
 			children = (
-<<<<<<< HEAD
 				572F2B8B247312D3005A5F74 /* Storage */,
-=======
 				022F00C324728AFB008CD97F /* PListStorage */,
->>>>>>> 825a0e23
 				57FDD6B9246B580700B8344B /* Testing */,
 				B5BC71DA21139CF2005CF5AA /* Responses */,
 				B5BC736C20D1AB3500B5B6FA /* Settings */,
