// !$*UTF8*$!
{
	archiveVersion = 1;
	classes = {
	};
	objectVersion = 51;
	objects = {

/* Begin PBXBuildFile section */
		020220E42396969E00290165 /* MockProduct.swift in Sources */ = {isa = PBXBuildFile; fileRef = 020220E32396969E00290165 /* MockProduct.swift */; };
		0202B690238790E200F3EBE0 /* ProductsVisibilityPListWrapper.swift in Sources */ = {isa = PBXBuildFile; fileRef = 0202B68F238790E200F3EBE0 /* ProductsVisibilityPListWrapper.swift */; };
		0202B6972387AFBF00F3EBE0 /* MockInMemoryStorage.swift in Sources */ = {isa = PBXBuildFile; fileRef = 0202B6962387AFBF00F3EBE0 /* MockInMemoryStorage.swift */; };
		0202B6992387B01500F3EBE0 /* AppSettingsStoreTests+ProductsVisibility.swift in Sources */ = {isa = PBXBuildFile; fileRef = 0202B6982387B01500F3EBE0 /* AppSettingsStoreTests+ProductsVisibility.swift */; };
		020B2F9623BDE4DD00BD79AD /* ProductStoreTests+Validation.swift in Sources */ = {isa = PBXBuildFile; fileRef = 020B2F9523BDE4DD00BD79AD /* ProductStoreTests+Validation.swift */; };
		02124DAC24318D6B00980D74 /* Media+MediaTypeTests.swift in Sources */ = {isa = PBXBuildFile; fileRef = 02124DAB24318D6B00980D74 /* Media+MediaTypeTests.swift */; };
		02124DAE2431C11600980D74 /* Media+ProductImage.swift in Sources */ = {isa = PBXBuildFile; fileRef = 02124DAD2431C11500980D74 /* Media+ProductImage.swift */; };
		02124DB02431C18700980D74 /* Media+ProductImageTests.swift in Sources */ = {isa = PBXBuildFile; fileRef = 02124DAF2431C18700980D74 /* Media+ProductImageTests.swift */; };
		0212AC5E242C67FA00C51F6C /* ProductsSortOrder.swift in Sources */ = {isa = PBXBuildFile; fileRef = 0212AC5D242C67FA00C51F6C /* ProductsSortOrder.swift */; };
		0212AC62242C68B600C51F6C /* ResultsController+SortProducts.swift in Sources */ = {isa = PBXBuildFile; fileRef = 0212AC61242C68B600C51F6C /* ResultsController+SortProducts.swift */; };
		0212AC64242C6FC300C51F6C /* ProductStore+ProductsSortOrderTests.swift in Sources */ = {isa = PBXBuildFile; fileRef = 0212AC63242C6FC300C51F6C /* ProductStore+ProductsSortOrderTests.swift */; };
		0212AC67242C799B00C51F6C /* ResultsController+StorageProductTests.swift in Sources */ = {isa = PBXBuildFile; fileRef = 0212AC66242C799B00C51F6C /* ResultsController+StorageProductTests.swift */; };
		0218B4EE242E08B20083A847 /* MediaType.swift in Sources */ = {isa = PBXBuildFile; fileRef = 0218B4ED242E08B20083A847 /* MediaType.swift */; };
		0218B4F0242E091C0083A847 /* Media+MediaType.swift in Sources */ = {isa = PBXBuildFile; fileRef = 0218B4EF242E091C0083A847 /* Media+MediaType.swift */; };
		0218B4F2242E09E80083A847 /* MediaTypeTests.swift in Sources */ = {isa = PBXBuildFile; fileRef = 0218B4F1242E09E80083A847 /* MediaTypeTests.swift */; };
		021C7BF22386332C00A3BCBD /* ProductUpdater.swift in Sources */ = {isa = PBXBuildFile; fileRef = 021C7BF12386332C00A3BCBD /* ProductUpdater.swift */; };
		021C7BF52386362A00A3BCBD /* Product+UpdaterTestCases.swift in Sources */ = {isa = PBXBuildFile; fileRef = 021C7BF42386362A00A3BCBD /* Product+UpdaterTestCases.swift */; };
		0225512122FC2F3000D98613 /* OrderStatsV4Interval+Date.swift in Sources */ = {isa = PBXBuildFile; fileRef = 0225512022FC2F3000D98613 /* OrderStatsV4Interval+Date.swift */; };
		0225512522FC312400D98613 /* OrderStatsV4Interval+DateTests.swift in Sources */ = {isa = PBXBuildFile; fileRef = 0225512422FC312400D98613 /* OrderStatsV4Interval+DateTests.swift */; };
		0232372922F7DA6E00715FAB /* StatsTimeRangeV4.swift in Sources */ = {isa = PBXBuildFile; fileRef = 0232372822F7DA6E00715FAB /* StatsTimeRangeV4.swift */; };
		0248B3652459018100A271A4 /* ResultsController+FilterProducts.swift in Sources */ = {isa = PBXBuildFile; fileRef = 0248B3642459018100A271A4 /* ResultsController+FilterProducts.swift */; };
		0248B3672459020500A271A4 /* ResultsController+FilterProductTests.swift in Sources */ = {isa = PBXBuildFile; fileRef = 0248B3662459020500A271A4 /* ResultsController+FilterProductTests.swift */; };
		0248B36924590FC300A271A4 /* ProductStore+FilterProductsTests.swift in Sources */ = {isa = PBXBuildFile; fileRef = 0248B36824590FC300A271A4 /* ProductStore+FilterProductsTests.swift */; };
		0248B36B2459127200A271A4 /* MockupNetwork+Path.swift in Sources */ = {isa = PBXBuildFile; fileRef = 0248B36A2459127200A271A4 /* MockupNetwork+Path.swift */; };
		025CA2CA238F515600B05C81 /* ProductShippingClassStore.swift in Sources */ = {isa = PBXBuildFile; fileRef = 025CA2C9238F515600B05C81 /* ProductShippingClassStore.swift */; };
		025CA2CC238F518600B05C81 /* ProductShippingClassAction.swift in Sources */ = {isa = PBXBuildFile; fileRef = 025CA2CB238F518600B05C81 /* ProductShippingClassAction.swift */; };
		025CA2CE238F53CB00B05C81 /* ProductShippingClass+ReadOnlyConvertible.swift in Sources */ = {isa = PBXBuildFile; fileRef = 025CA2CD238F53CB00B05C81 /* ProductShippingClass+ReadOnlyConvertible.swift */; };
		025CA2D0238F54E800B05C81 /* ProductShippingClassStoreTests.swift in Sources */ = {isa = PBXBuildFile; fileRef = 025CA2CF238F54E800B05C81 /* ProductShippingClassStoreTests.swift */; };
		026CF626237D8EFB009563D4 /* ProductVariationStore.swift in Sources */ = {isa = PBXBuildFile; fileRef = 026CF625237D8EFB009563D4 /* ProductVariationStore.swift */; };
		026CF628237D8F30009563D4 /* ProductVariationAction.swift in Sources */ = {isa = PBXBuildFile; fileRef = 026CF627237D8F30009563D4 /* ProductVariationAction.swift */; };
		026CF62A237D92C6009563D4 /* ProductVariation+ReadOnlyConvertible.swift in Sources */ = {isa = PBXBuildFile; fileRef = 026CF629237D92C6009563D4 /* ProductVariation+ReadOnlyConvertible.swift */; };
		026CF62C237D92DC009563D4 /* ProductVariationAttribute+ReadOnlyConvertible.swift in Sources */ = {isa = PBXBuildFile; fileRef = 026CF62B237D92DC009563D4 /* ProductVariationAttribute+ReadOnlyConvertible.swift */; };
		026D52C0238235930092AE05 /* ProductVariationStoreTests.swift in Sources */ = {isa = PBXBuildFile; fileRef = 026D52BF238235930092AE05 /* ProductVariationStoreTests.swift */; };
		028BCE2422DE22BB00056966 /* SiteVisitStatsStoreErrorTests.swift in Sources */ = {isa = PBXBuildFile; fileRef = 028BCE2322DE22BB00056966 /* SiteVisitStatsStoreErrorTests.swift */; };
		029B00A7230D64E800B0AE66 /* StatsTimeRangeTests.swift in Sources */ = {isa = PBXBuildFile; fileRef = 029B00A6230D64E800B0AE66 /* StatsTimeRangeTests.swift */; };
		02BA23C222EEEABC009539E7 /* AvailabilityStore.swift in Sources */ = {isa = PBXBuildFile; fileRef = 02BA23C122EEEABC009539E7 /* AvailabilityStore.swift */; };
		02BA23C422EEEB3B009539E7 /* AvailabilityAction.swift in Sources */ = {isa = PBXBuildFile; fileRef = 02BA23C322EEEB3B009539E7 /* AvailabilityAction.swift */; };
		02BA23C622EEF092009539E7 /* StatsV4AvailabilityStoreTests.swift in Sources */ = {isa = PBXBuildFile; fileRef = 02BA23C522EEF092009539E7 /* StatsV4AvailabilityStoreTests.swift */; };
		02DA641B2313D6D200284168 /* AppSettingsStoreTests+StatsVersion.swift in Sources */ = {isa = PBXBuildFile; fileRef = 02DA641A2313D6D200284168 /* AppSettingsStoreTests+StatsVersion.swift */; };
		02E262BD238CE46A00B79588 /* ShippingSettingsService.swift in Sources */ = {isa = PBXBuildFile; fileRef = 02E262BC238CE46A00B79588 /* ShippingSettingsService.swift */; };
		02E262C0238CE80100B79588 /* StorageShippingSettingsServiceTests.swift in Sources */ = {isa = PBXBuildFile; fileRef = 02E262BF238CE80100B79588 /* StorageShippingSettingsServiceTests.swift */; };
		02E262C2238CF74D00B79588 /* StorageShippingSettingsService.swift in Sources */ = {isa = PBXBuildFile; fileRef = 02E262C1238CF74D00B79588 /* StorageShippingSettingsService.swift */; };
		02E493EB245C0DCC000AEA9E /* Product+Settings.swift in Sources */ = {isa = PBXBuildFile; fileRef = 02E493EA245C0DCC000AEA9E /* Product+Settings.swift */; };
		02E493ED245C0EBC000AEA9E /* Product+SettingsTests.swift in Sources */ = {isa = PBXBuildFile; fileRef = 02E493EC245C0EBC000AEA9E /* Product+SettingsTests.swift */; };
		02E4F5E423CD5628003B0010 /* NSOrderedSet+Array.swift in Sources */ = {isa = PBXBuildFile; fileRef = 02E4F5E323CD5628003B0010 /* NSOrderedSet+Array.swift */; };
		02F096C4240670A400C0C1D5 /* Media+Equatable.swift in Sources */ = {isa = PBXBuildFile; fileRef = 02F096C3240670A400C0C1D5 /* Media+Equatable.swift */; };
		02FF054D23D983F30058E6E7 /* MediaFileManager.swift in Sources */ = {isa = PBXBuildFile; fileRef = 02FF054523D983F30058E6E7 /* MediaFileManager.swift */; };
		02FF054E23D983F30058E6E7 /* MediaImageExporter.swift in Sources */ = {isa = PBXBuildFile; fileRef = 02FF054623D983F30058E6E7 /* MediaImageExporter.swift */; };
		02FF054F23D983F30058E6E7 /* FileManager+URL.swift in Sources */ = {isa = PBXBuildFile; fileRef = 02FF054723D983F30058E6E7 /* FileManager+URL.swift */; };
		02FF055023D983F30058E6E7 /* ExportableAsset.swift in Sources */ = {isa = PBXBuildFile; fileRef = 02FF054823D983F30058E6E7 /* ExportableAsset.swift */; };
		02FF055123D983F30058E6E7 /* MediaAssetExporter.swift in Sources */ = {isa = PBXBuildFile; fileRef = 02FF054923D983F30058E6E7 /* MediaAssetExporter.swift */; };
		02FF055223D983F30058E6E7 /* MediaExportService.swift in Sources */ = {isa = PBXBuildFile; fileRef = 02FF054A23D983F30058E6E7 /* MediaExportService.swift */; };
		02FF055323D983F30058E6E7 /* URL+Media.swift in Sources */ = {isa = PBXBuildFile; fileRef = 02FF054B23D983F30058E6E7 /* URL+Media.swift */; };
		02FF055423D983F30058E6E7 /* MediaExport.swift in Sources */ = {isa = PBXBuildFile; fileRef = 02FF054C23D983F30058E6E7 /* MediaExport.swift */; };
		02FF055623D984310058E6E7 /* MockupFileManager.swift in Sources */ = {isa = PBXBuildFile; fileRef = 02FF055523D984310058E6E7 /* MockupFileManager.swift */; };
		02FF055B23D9846A0058E6E7 /* MediaDirectoryTests.swift in Sources */ = {isa = PBXBuildFile; fileRef = 02FF055823D9846A0058E6E7 /* MediaDirectoryTests.swift */; };
		02FF055C23D9846A0058E6E7 /* MediaFileManagerTests.swift in Sources */ = {isa = PBXBuildFile; fileRef = 02FF055923D9846A0058E6E7 /* MediaFileManagerTests.swift */; };
		02FF055D23D9846A0058E6E7 /* FileManager+URLTests.swift in Sources */ = {isa = PBXBuildFile; fileRef = 02FF055A23D9846A0058E6E7 /* FileManager+URLTests.swift */; };
		02FF055F23D985710058E6E7 /* URL+MediaTests.swift in Sources */ = {isa = PBXBuildFile; fileRef = 02FF055E23D985710058E6E7 /* URL+MediaTests.swift */; };
		02FF056123D98FD40058E6E7 /* ImageSourceWriter.swift in Sources */ = {isa = PBXBuildFile; fileRef = 02FF056023D98FD40058E6E7 /* ImageSourceWriter.swift */; };
		02FF056323DE9C490058E6E7 /* MediaAction.swift in Sources */ = {isa = PBXBuildFile; fileRef = 02FF056223DE9C490058E6E7 /* MediaAction.swift */; };
		02FF056523DE9C8B0058E6E7 /* MediaStore.swift in Sources */ = {isa = PBXBuildFile; fileRef = 02FF056423DE9C8B0058E6E7 /* MediaStore.swift */; };
		02FF056723DEB2180058E6E7 /* MediaStoreTests.swift in Sources */ = {isa = PBXBuildFile; fileRef = 02FF056623DEB2180058E6E7 /* MediaStoreTests.swift */; };
		02FF056923DECD5B0058E6E7 /* MediaImageExporterTests.swift in Sources */ = {isa = PBXBuildFile; fileRef = 02FF056823DECD5B0058E6E7 /* MediaImageExporterTests.swift */; };
		02FF056B23DED3670058E6E7 /* Media.xcassets in Resources */ = {isa = PBXBuildFile; fileRef = 02FF056A23DED3670058E6E7 /* Media.xcassets */; };
		02FF056D23DEDCB90058E6E7 /* MockImageSourceWriter.swift in Sources */ = {isa = PBXBuildFile; fileRef = 02FF056C23DEDCB90058E6E7 /* MockImageSourceWriter.swift */; };
		02FF056F23E04F320058E6E7 /* MockMediaExportService.swift in Sources */ = {isa = PBXBuildFile; fileRef = 02FF056E23E04F320058E6E7 /* MockMediaExportService.swift */; };
		0E67B79585034C4DD75C8117 /* Pods_Yosemite.framework in Frameworks */ = {isa = PBXBuildFile; fileRef = C25501C7F936D2FD32FAF3F4 /* Pods_Yosemite.framework */; };
		261F94E4242EFA6D00762B58 /* ProductCategoryAction.swift in Sources */ = {isa = PBXBuildFile; fileRef = 261F94E3242EFA6D00762B58 /* ProductCategoryAction.swift */; };
		261F94E6242EFF8700762B58 /* ProductCategoryStore.swift in Sources */ = {isa = PBXBuildFile; fileRef = 261F94E5242EFF8700762B58 /* ProductCategoryStore.swift */; };
		26577517243D5E42003168A5 /* ProductCategoryUpdated.swift in Sources */ = {isa = PBXBuildFile; fileRef = 26577516243D5E42003168A5 /* ProductCategoryUpdated.swift */; };
		265BCA0024301ACD004E53EE /* ProductCategoryStoreTests.swift in Sources */ = {isa = PBXBuildFile; fileRef = 265BC9FF24301ACD004E53EE /* ProductCategoryStoreTests.swift */; };
		36941EA7B9242CAB1FF828BC /* Pods_YosemiteTests.framework in Frameworks */ = {isa = PBXBuildFile; fileRef = 991BBCE6E4A92F0A028885D8 /* Pods_YosemiteTests.framework */; };
		450106872399AB3F00E24722 /* TaxClass+ReadOnlyConvertible.swift in Sources */ = {isa = PBXBuildFile; fileRef = 450106862399AB3F00E24722 /* TaxClass+ReadOnlyConvertible.swift */; };
		45010693239A6C9F00E24722 /* TaxClassStore.swift in Sources */ = {isa = PBXBuildFile; fileRef = 45010692239A6C9F00E24722 /* TaxClassStore.swift */; };
		45010695239A6CDE00E24722 /* TaxClassAction.swift in Sources */ = {isa = PBXBuildFile; fileRef = 45010694239A6CDE00E24722 /* TaxClassAction.swift */; };
		453305F7245AE68C00264E50 /* SitePostStore.swift in Sources */ = {isa = PBXBuildFile; fileRef = 453305F6245AE68C00264E50 /* SitePostStore.swift */; };
		453305F9245AE6B200264E50 /* SitePostAction.swift in Sources */ = {isa = PBXBuildFile; fileRef = 453305F8245AE6B200264E50 /* SitePostAction.swift */; };
		453305FB245AEDCB00264E50 /* SitePostStoreTests.swift in Sources */ = {isa = PBXBuildFile; fileRef = 453305FA245AEDCB00264E50 /* SitePostStoreTests.swift */; };
		45739F372437680F00480C95 /* ProductSettings.swift in Sources */ = {isa = PBXBuildFile; fileRef = 45739F362437680F00480C95 /* ProductSettings.swift */; };
		45E18632237046CB009241F3 /* ShippingLine+ReadOnlyConvertible.swift in Sources */ = {isa = PBXBuildFile; fileRef = 45E18631237046CB009241F3 /* ShippingLine+ReadOnlyConvertible.swift */; };
		45ED4F16239E939A004F1BE3 /* TaxClassStoreTests.swift in Sources */ = {isa = PBXBuildFile; fileRef = 45ED4F15239E939A004F1BE3 /* TaxClassStoreTests.swift */; };
		573B448B2424082B00E71ADC /* OrderStoreTests+FetchFilteredAndAllOrders.swift in Sources */ = {isa = PBXBuildFile; fileRef = 573B448A2424082B00E71ADC /* OrderStoreTests+FetchFilteredAndAllOrders.swift */; };
		741F34802195EA62005F5BD9 /* CommentAction.swift in Sources */ = {isa = PBXBuildFile; fileRef = 741F347F2195EA62005F5BD9 /* CommentAction.swift */; };
		741F34822195EA71005F5BD9 /* CommentStore.swift in Sources */ = {isa = PBXBuildFile; fileRef = 741F34812195EA71005F5BD9 /* CommentStore.swift */; };
		741F34842195F752005F5BD9 /* CommentStoreTests.swift in Sources */ = {isa = PBXBuildFile; fileRef = 741F34832195F752005F5BD9 /* CommentStoreTests.swift */; };
		743057B3218B69D100441A76 /* Queue.swift in Sources */ = {isa = PBXBuildFile; fileRef = 743057B2218B69D100441A76 /* Queue.swift */; };
		744914F7224AD2AF00546DE4 /* ProductStoreTests.swift in Sources */ = {isa = PBXBuildFile; fileRef = 744914F6224AD2AF00546DE4 /* ProductStoreTests.swift */; };
		744A3218216D55F80051439B /* SiteVisitStats+ReadOnlyConvertible.swift in Sources */ = {isa = PBXBuildFile; fileRef = 744A3216216D55F80051439B /* SiteVisitStats+ReadOnlyConvertible.swift */; };
		744A3219216D55F80051439B /* SiteVisitStatsItem+ReadOnlyConvertible.swift in Sources */ = {isa = PBXBuildFile; fileRef = 744A3217216D55F80051439B /* SiteVisitStatsItem+ReadOnlyConvertible.swift */; };
		744A321B216D57D40051439B /* SiteVisitStats+ReadOnlyType.swift in Sources */ = {isa = PBXBuildFile; fileRef = 744A321A216D57D30051439B /* SiteVisitStats+ReadOnlyType.swift */; };
		7455263022305F88003F8932 /* OrderStatusStoreTests.swift in Sources */ = {isa = PBXBuildFile; fileRef = 7455262F22305F88003F8932 /* OrderStatusStoreTests.swift */; };
		7455D4672141B57600FA8C1F /* TopEarnerStats+ReadOnlyConvertible.swift in Sources */ = {isa = PBXBuildFile; fileRef = 7455D4662141B57600FA8C1F /* TopEarnerStats+ReadOnlyConvertible.swift */; };
		7455D4692141B59E00FA8C1F /* TopEarnerStatsItem+ReadOnlyConvertible.swift in Sources */ = {isa = PBXBuildFile; fileRef = 7455D4682141B59E00FA8C1F /* TopEarnerStatsItem+ReadOnlyConvertible.swift */; };
		74643EE1221F567E00EDC51A /* ShipmentAction.swift in Sources */ = {isa = PBXBuildFile; fileRef = 74643EE0221F567E00EDC51A /* ShipmentAction.swift */; };
		74685D4E20F7EFA7008958C1 /* OrderItem+ReadOnlyConvertible.swift in Sources */ = {isa = PBXBuildFile; fileRef = 74685D4D20F7EFA7008958C1 /* OrderItem+ReadOnlyConvertible.swift */; };
		74685D5020F7F3CE008958C1 /* OrderCoupon+ReadOnlyConvertible.swift in Sources */ = {isa = PBXBuildFile; fileRef = 74685D4F20F7F3CE008958C1 /* OrderCoupon+ReadOnlyConvertible.swift */; };
		7471401121877668009A11CC /* NotificationAction.swift in Sources */ = {isa = PBXBuildFile; fileRef = 7471401021877668009A11CC /* NotificationAction.swift */; };
		7471401321877A8B009A11CC /* NotificationStore.swift in Sources */ = {isa = PBXBuildFile; fileRef = 7471401221877A8B009A11CC /* NotificationStore.swift */; };
		748525AC218A45360036DF75 /* NotificationStoreTests.swift in Sources */ = {isa = PBXBuildFile; fileRef = 748525AB218A45360036DF75 /* NotificationStoreTests.swift */; };
		74858DB421C02B5A00754F3E /* OrderNote+ReadOnlyType.swift in Sources */ = {isa = PBXBuildFile; fileRef = 74858DB321C02B5A00754F3E /* OrderNote+ReadOnlyType.swift */; };
		7492FAD9217FAD1000ED2C69 /* SiteSetting+ReadOnlyConvertible.swift in Sources */ = {isa = PBXBuildFile; fileRef = 7492FAD8217FAD1000ED2C69 /* SiteSetting+ReadOnlyConvertible.swift */; };
		7492FADB217FAE4D00ED2C69 /* SiteSetting+ReadOnlyType.swift in Sources */ = {isa = PBXBuildFile; fileRef = 7492FADA217FAE4D00ED2C69 /* SiteSetting+ReadOnlyType.swift */; };
		7492FADD217FAF5C00ED2C69 /* SettingStore.swift in Sources */ = {isa = PBXBuildFile; fileRef = 7492FADC217FAF5C00ED2C69 /* SettingStore.swift */; };
		7492FADF217FB11D00ED2C69 /* SettingAction.swift in Sources */ = {isa = PBXBuildFile; fileRef = 7492FADE217FB11D00ED2C69 /* SettingAction.swift */; };
		7492FAE1217FB87100ED2C69 /* SettingStoreTests.swift in Sources */ = {isa = PBXBuildFile; fileRef = 7492FAE0217FB87100ED2C69 /* SettingStoreTests.swift */; };
		749374FE2249601F007D85D1 /* ProductStore.swift in Sources */ = {isa = PBXBuildFile; fileRef = 749374FD2249601F007D85D1 /* ProductStore.swift */; };
		749375002249605E007D85D1 /* ProductAction.swift in Sources */ = {isa = PBXBuildFile; fileRef = 749374FF2249605E007D85D1 /* ProductAction.swift */; };
		74937502224968F8007D85D1 /* Product+ReadOnlyType.swift in Sources */ = {isa = PBXBuildFile; fileRef = 74937501224968F8007D85D1 /* Product+ReadOnlyType.swift */; };
		749375042249691D007D85D1 /* Product+ReadOnlyConvertible.swift in Sources */ = {isa = PBXBuildFile; fileRef = 749375032249691D007D85D1 /* Product+ReadOnlyConvertible.swift */; };
		74937508224985BB007D85D1 /* ProductDimensions+ReadOnlyConvertible.swift in Sources */ = {isa = PBXBuildFile; fileRef = 74937507224985BB007D85D1 /* ProductDimensions+ReadOnlyConvertible.swift */; };
		7493750A22498700007D85D1 /* ProductCategory+ReadOnlyConvertible.swift in Sources */ = {isa = PBXBuildFile; fileRef = 7493750922498700007D85D1 /* ProductCategory+ReadOnlyConvertible.swift */; };
		7493750C224987D9007D85D1 /* ProductAttribute+ReadOnlyConvertible.swift in Sources */ = {isa = PBXBuildFile; fileRef = 7493750B224987D9007D85D1 /* ProductAttribute+ReadOnlyConvertible.swift */; };
		7493750E224988DE007D85D1 /* ProductImage+ReadOnlyConvertible.swift in Sources */ = {isa = PBXBuildFile; fileRef = 7493750D224988DE007D85D1 /* ProductImage+ReadOnlyConvertible.swift */; };
		7493751022498AB1007D85D1 /* ProductDefaultAttribute+ReadOnlyConvertible.swift in Sources */ = {isa = PBXBuildFile; fileRef = 7493750F22498AB1007D85D1 /* ProductDefaultAttribute+ReadOnlyConvertible.swift */; };
		7493751222498B2C007D85D1 /* ProductTag+ReadOnlyConvertible.swift in Sources */ = {isa = PBXBuildFile; fileRef = 7493751122498B2C007D85D1 /* ProductTag+ReadOnlyConvertible.swift */; };
		7495C5292114979D00CDD33B /* StatsStoreTests.swift in Sources */ = {isa = PBXBuildFile; fileRef = 7495C5282114979D00CDD33B /* StatsStoreTests.swift */; };
		749737672141CC8C0008C490 /* TopEarnerStats+ReadOnlyType.swift in Sources */ = {isa = PBXBuildFile; fileRef = 749737662141CC8B0008C490 /* TopEarnerStats+ReadOnlyType.swift */; };
		7499936420EFBC1B00CF01CD /* OrderNoteAction.swift in Sources */ = {isa = PBXBuildFile; fileRef = 7499936320EFBC1A00CF01CD /* OrderNoteAction.swift */; };
		7499936620EFBC7200CF01CD /* OrderNoteStore.swift in Sources */ = {isa = PBXBuildFile; fileRef = 7499936520EFBC7200CF01CD /* OrderNoteStore.swift */; };
		7499936820EFC0ED00CF01CD /* OrderNoteStoreTests.swift in Sources */ = {isa = PBXBuildFile; fileRef = 7499936720EFC0ED00CF01CD /* OrderNoteStoreTests.swift */; };
		7499A9ED2220527500D8FDFA /* ShipmentStoreTests.swift in Sources */ = {isa = PBXBuildFile; fileRef = 7499A9EC2220527500D8FDFA /* ShipmentStoreTests.swift */; };
		74A18C562113827E00DCF8A8 /* StatsStore.swift in Sources */ = {isa = PBXBuildFile; fileRef = 74A18C552113827E00DCF8A8 /* StatsStore.swift */; };
		74A18C58211382A000DCF8A8 /* StatsAction.swift in Sources */ = {isa = PBXBuildFile; fileRef = 74A18C57211382A000DCF8A8 /* StatsAction.swift */; };
		74A7688C20D45EBA00F9D437 /* OrderStore.swift in Sources */ = {isa = PBXBuildFile; fileRef = 74A7688B20D45EBA00F9D437 /* OrderStore.swift */; };
		74A7688E20D45ED400F9D437 /* OrderStoreTests.swift in Sources */ = {isa = PBXBuildFile; fileRef = 74A7688D20D45ED400F9D437 /* OrderStoreTests.swift */; };
		74A7689020D45F9300F9D437 /* OrderAction.swift in Sources */ = {isa = PBXBuildFile; fileRef = 74A7688F20D45F9300F9D437 /* OrderAction.swift */; };
		74B2601F2188A92A0041793A /* Note+ReadOnlyConvertible.swift in Sources */ = {isa = PBXBuildFile; fileRef = 74B2601E2188A92A0041793A /* Note+ReadOnlyConvertible.swift */; };
		74B260212188B5F30041793A /* Note+ReadOnlyType.swift in Sources */ = {isa = PBXBuildFile; fileRef = 74B260202188B5F30041793A /* Note+ReadOnlyType.swift */; };
		74B7D6B020F910AF002667AC /* OrderNote+ReadOnlyConvertible.swift in Sources */ = {isa = PBXBuildFile; fileRef = 74B7D6AF20F910AF002667AC /* OrderNote+ReadOnlyConvertible.swift */; };
		74D42DBA221C978D00B4977D /* ShipmentTracking+ReadOnlyType.swift in Sources */ = {isa = PBXBuildFile; fileRef = 74D42DB9221C978D00B4977D /* ShipmentTracking+ReadOnlyType.swift */; };
		74D42DBC221C983F00B4977D /* ShipmentTracking+ReadOnlyConvertible.swift in Sources */ = {isa = PBXBuildFile; fileRef = 74D42DBB221C983F00B4977D /* ShipmentTracking+ReadOnlyConvertible.swift */; };
		74D7F29B20F6A7FB0058B2F0 /* Order+ReadOnlyConvertible.swift in Sources */ = {isa = PBXBuildFile; fileRef = 74D7F29A20F6A7FB0058B2F0 /* Order+ReadOnlyConvertible.swift */; };
		74D7FFFA221F01E90008CC0E /* ShipmentStore.swift in Sources */ = {isa = PBXBuildFile; fileRef = 74D7FFF9221F01E90008CC0E /* ShipmentStore.swift */; };
		74FD596B216FB65900A5AE83 /* OrderStats+ReadOnlyType.swift in Sources */ = {isa = PBXBuildFile; fileRef = 74FD596A216FB65900A5AE83 /* OrderStats+ReadOnlyType.swift */; };
		74FD596E216FB6ED00A5AE83 /* OrderStats+ReadOnlyConvertible.swift in Sources */ = {isa = PBXBuildFile; fileRef = 74FD596C216FB6ED00A5AE83 /* OrderStats+ReadOnlyConvertible.swift */; };
		74FD596F216FB6ED00A5AE83 /* OrderStatsItem+ReadOnlyConvertible.swift in Sources */ = {isa = PBXBuildFile; fileRef = 74FD596D216FB6ED00A5AE83 /* OrderStatsItem+ReadOnlyConvertible.swift */; };
		933A27352222352500C2143A /* Logging.swift in Sources */ = {isa = PBXBuildFile; fileRef = 933A27342222352500C2143A /* Logging.swift */; };
		93E7507A226E2D6C00BAF88A /* AccountSettings+ReadOnlyConvertible.swift in Sources */ = {isa = PBXBuildFile; fileRef = 93E75079226E2D6C00BAF88A /* AccountSettings+ReadOnlyConvertible.swift */; };
		B505254C20EE6491008090F5 /* Site+ReadOnlyConvertible.swift in Sources */ = {isa = PBXBuildFile; fileRef = B505254B20EE6491008090F5 /* Site+ReadOnlyConvertible.swift */; };
		B52E002B2119E64800700FDE /* ManagedObjectsDidChangeNotification.swift in Sources */ = {isa = PBXBuildFile; fileRef = B52E002A2119E64800700FDE /* ManagedObjectsDidChangeNotification.swift */; };
		B52E002E211A3F5500700FDE /* ReadOnlyType.swift in Sources */ = {isa = PBXBuildFile; fileRef = B52E002D211A3F5500700FDE /* ReadOnlyType.swift */; };
		B52E0030211A439E00700FDE /* Account+ReadOnlyType.swift in Sources */ = {isa = PBXBuildFile; fileRef = B52E002F211A439E00700FDE /* Account+ReadOnlyType.swift */; };
		B52E0032211A440D00700FDE /* Order+ReadOnlyType.swift in Sources */ = {isa = PBXBuildFile; fileRef = B52E0031211A440D00700FDE /* Order+ReadOnlyType.swift */; };
		B52E0034211A449600700FDE /* Site+ReadOnlyType.swift in Sources */ = {isa = PBXBuildFile; fileRef = B52E0033211A449600700FDE /* Site+ReadOnlyType.swift */; };
		B53A56A0211245E0000776C9 /* MockupStorage+Sample.swift in Sources */ = {isa = PBXBuildFile; fileRef = B53A569F211245E0000776C9 /* MockupStorage+Sample.swift */; };
		B53D89E520E6C22B00F90866 /* Model.swift in Sources */ = {isa = PBXBuildFile; fileRef = B53D89E420E6C22B00F90866 /* Model.swift */; };
		B546CCF22093636A007CDA5F /* Yosemite.h in Headers */ = {isa = PBXBuildFile; fileRef = B546CCF12093636A007CDA5F /* Yosemite.h */; settings = {ATTRIBUTES = (Public, ); }; };
		B54EAF2121188C470029C35E /* EntityListenerTests.swift in Sources */ = {isa = PBXBuildFile; fileRef = B54EAF2021188C470029C35E /* EntityListenerTests.swift */; };
		B5631ECD2114DF8C008D3535 /* EntityListener.swift in Sources */ = {isa = PBXBuildFile; fileRef = B5631ECC2114DF8C008D3535 /* EntityListener.swift */; };
		B56C1EBE20EABD2B00D749F9 /* ResultsController.swift in Sources */ = {isa = PBXBuildFile; fileRef = B56C1EBD20EABD2B00D749F9 /* ResultsController.swift */; };
		B56C1EC220EAE2E500D749F9 /* ReadOnlyConvertible.swift in Sources */ = {isa = PBXBuildFile; fileRef = B56C1EC120EAE2E500D749F9 /* ReadOnlyConvertible.swift */; };
		B5A01CA120D19C4700E3207E /* MockupStorage.swift in Sources */ = {isa = PBXBuildFile; fileRef = B5A01CA020D19C4700E3207E /* MockupStorage.swift */; };
		B5B19DE020E6A45900899568 /* Storage.framework in Frameworks */ = {isa = PBXBuildFile; fileRef = B5B19DDF20E6A45900899568 /* Storage.framework */; };
		B5B19DE220E6A45E00899568 /* Networking.framework in Frameworks */ = {isa = PBXBuildFile; fileRef = B5B19DE120E6A45E00899568 /* Networking.framework */; };
		B5B5C797208E49B600642956 /* Action+Internal.swift in Sources */ = {isa = PBXBuildFile; fileRef = B5B5C796208E49B600642956 /* Action+Internal.swift */; };
		B5BC71DD21139EDD005CF5AA /* Responses in Resources */ = {isa = PBXBuildFile; fileRef = B5BC71DA21139CF2005CF5AA /* Responses */; };
		B5BC736520D1A98500B5B6FA /* AccountStore.swift in Sources */ = {isa = PBXBuildFile; fileRef = B5BC736420D1A98500B5B6FA /* AccountStore.swift */; };
		B5BC736820D1AA8F00B5B6FA /* AccountStoreTests.swift in Sources */ = {isa = PBXBuildFile; fileRef = B5BC736720D1AA8F00B5B6FA /* AccountStoreTests.swift */; };
		B5BC736E20D1AB3600B5B6FA /* Constants.swift in Sources */ = {isa = PBXBuildFile; fileRef = B5BC736D20D1AB3500B5B6FA /* Constants.swift */; };
		B5C9DDFF2087FEC0006B910A /* Yosemite.framework in Frameworks */ = {isa = PBXBuildFile; fileRef = B5C9DDF52087FEC0006B910A /* Yosemite.framework */; };
		B5C9DE152087FF0E006B910A /* Dispatcher.swift in Sources */ = {isa = PBXBuildFile; fileRef = B5C9DE102087FF0E006B910A /* Dispatcher.swift */; };
		B5C9DE162087FF0E006B910A /* Store.swift in Sources */ = {isa = PBXBuildFile; fileRef = B5C9DE112087FF0E006B910A /* Store.swift */; };
		B5C9DE182087FF0E006B910A /* Assert.swift in Sources */ = {isa = PBXBuildFile; fileRef = B5C9DE142087FF0E006B910A /* Assert.swift */; };
		B5C9DE222087FF20006B910A /* DispatcherTests.swift in Sources */ = {isa = PBXBuildFile; fileRef = B5C9DE1A2087FF20006B910A /* DispatcherTests.swift */; };
		B5C9DE242087FF20006B910A /* StoreTests.swift in Sources */ = {isa = PBXBuildFile; fileRef = B5C9DE1C2087FF20006B910A /* StoreTests.swift */; };
		B5C9DE252087FF20006B910A /* MockupProcessor.swift in Sources */ = {isa = PBXBuildFile; fileRef = B5C9DE1E2087FF20006B910A /* MockupProcessor.swift */; };
		B5C9DE272087FF20006B910A /* MockupAcount.swift in Sources */ = {isa = PBXBuildFile; fileRef = B5C9DE202087FF20006B910A /* MockupAcount.swift */; };
		B5C9DE282087FF20006B910A /* MockupSite.swift in Sources */ = {isa = PBXBuildFile; fileRef = B5C9DE212087FF20006B910A /* MockupSite.swift */; };
		B5DC3CB120D1B8720063AC41 /* AccountAction.swift in Sources */ = {isa = PBXBuildFile; fileRef = B5DC3CB020D1B8720063AC41 /* AccountAction.swift */; };
		B5EED1A820F4F3CF00652449 /* Account+ReadOnlyConvertible.swift in Sources */ = {isa = PBXBuildFile; fileRef = B5EED1A720F4F3CF00652449 /* Account+ReadOnlyConvertible.swift */; };
		B5F2AE9520EBAD6000FEDC59 /* ResultsControllerTests.swift in Sources */ = {isa = PBXBuildFile; fileRef = B5F2AE9420EBAD6000FEDC59 /* ResultsControllerTests.swift */; };
		B5F2AE9720EBB54A00FEDC59 /* FetchedResultsControllerDelegateWrapper.swift in Sources */ = {isa = PBXBuildFile; fileRef = B5F2AE9620EBB54A00FEDC59 /* FetchedResultsControllerDelegateWrapper.swift */; };
		CE01014F2368C41600783459 /* Refund+ReadOnlyType.swift in Sources */ = {isa = PBXBuildFile; fileRef = CE01014E2368C41600783459 /* Refund+ReadOnlyType.swift */; };
		CE0DB6C0233EB3F300A27E7A /* OrderRefundCondensed+ReadOnlyConvertible.swift in Sources */ = {isa = PBXBuildFile; fileRef = CE0DB6BF233EB3F300A27E7A /* OrderRefundCondensed+ReadOnlyConvertible.swift */; };
		CE12FBDB221F406100C59248 /* OrderStatus+ReadOnlyConvertible.swift in Sources */ = {isa = PBXBuildFile; fileRef = CE12FBDA221F406100C59248 /* OrderStatus+ReadOnlyConvertible.swift */; };
		CE179D55235F4E1700C24EB3 /* RefundAction.swift in Sources */ = {isa = PBXBuildFile; fileRef = CE179D54235F4E1700C24EB3 /* RefundAction.swift */; };
		CE179D57235F4E7500C24EB3 /* RefundStore.swift in Sources */ = {isa = PBXBuildFile; fileRef = CE179D56235F4E7500C24EB3 /* RefundStore.swift */; };
		CE3B7AD52225EBF10050FE4B /* OrderStatusAction.swift in Sources */ = {isa = PBXBuildFile; fileRef = CE3B7AD42225EBF10050FE4B /* OrderStatusAction.swift */; };
		CE3B7AD72225ECA90050FE4B /* OrderStatusStore.swift in Sources */ = {isa = PBXBuildFile; fileRef = CE3B7AD62225ECA90050FE4B /* OrderStatusStore.swift */; };
		CE3B7AD92229C3570050FE4B /* OrderStatus+ReadOnlyType.swift in Sources */ = {isa = PBXBuildFile; fileRef = CE3B7AD82229C3570050FE4B /* OrderStatus+ReadOnlyType.swift */; };
		CE43A90222A072D800A4FF29 /* ProductDownload+ReadOnlyConvertible.swift in Sources */ = {isa = PBXBuildFile; fileRef = CE43A90122A072D800A4FF29 /* ProductDownload+ReadOnlyConvertible.swift */; };
		CE4FD4502350F27C00A16B31 /* OrderItemTax+ReadOnlyConvertible.swift in Sources */ = {isa = PBXBuildFile; fileRef = CE4FD44F2350F27C00A16B31 /* OrderItemTax+ReadOnlyConvertible.swift */; };
		CE4FD4522350FB5400A16B31 /* OrderItemTaxRefund+ReadOnlyConvertible.swift in Sources */ = {isa = PBXBuildFile; fileRef = CE4FD4512350FB5400A16B31 /* OrderItemTaxRefund+ReadOnlyConvertible.swift */; };
		CE4FD4542350FC0100A16B31 /* OrderItemRefund+ReadOnlyConvertible.swift in Sources */ = {isa = PBXBuildFile; fileRef = CE4FD4532350FC0100A16B31 /* OrderItemRefund+ReadOnlyConvertible.swift */; };
		CE4FD4562350FD4800A16B31 /* Refund+ReadOnlyConvertible.swift in Sources */ = {isa = PBXBuildFile; fileRef = CE4FD4552350FD4800A16B31 /* Refund+ReadOnlyConvertible.swift */; };
		CE5F9A7A22B2D455001755E8 /* Array+Helpers.swift in Sources */ = {isa = PBXBuildFile; fileRef = CE5F9A7922B2D455001755E8 /* Array+Helpers.swift */; };
		CECC504023675DF4004540EA /* RefundStoreTests.swift in Sources */ = {isa = PBXBuildFile; fileRef = CECC503F23675DF4004540EA /* RefundStoreTests.swift */; };
		D80F758A223F72AA002F4A3B /* ShipmentTrackingProviderGroup+ReadOnlyConvertible.swift in Sources */ = {isa = PBXBuildFile; fileRef = D80F7589223F72AA002F4A3B /* ShipmentTrackingProviderGroup+ReadOnlyConvertible.swift */; };
		D80F758C223F74B6002F4A3B /* ShipmentTrackingProvider+ReadOnlyConvertible.swift in Sources */ = {isa = PBXBuildFile; fileRef = D80F758B223F74B6002F4A3B /* ShipmentTrackingProvider+ReadOnlyConvertible.swift */; };
		D831E2E2230E3513000037D0 /* ProductReviewStore.swift in Sources */ = {isa = PBXBuildFile; fileRef = D831E2E1230E3513000037D0 /* ProductReviewStore.swift */; };
		D831E2E4230E3524000037D0 /* ProductReviewAction.swift in Sources */ = {isa = PBXBuildFile; fileRef = D831E2E3230E3524000037D0 /* ProductReviewAction.swift */; };
		D831E2E6230E7149000037D0 /* ProductReview+ReadOnlyConvertible.swift in Sources */ = {isa = PBXBuildFile; fileRef = D831E2E5230E7149000037D0 /* ProductReview+ReadOnlyConvertible.swift */; };
		D831E2E8230E74EF000037D0 /* ProductReviewStoreTests.swift in Sources */ = {isa = PBXBuildFile; fileRef = D831E2E7230E74EF000037D0 /* ProductReviewStoreTests.swift */; };
		D849A1452320E565006CB84F /* ProductReview+ReadOnlyType.swift in Sources */ = {isa = PBXBuildFile; fileRef = D849A1442320E565006CB84F /* ProductReview+ReadOnlyType.swift */; };
		D8736B6D22F0CE0900A14A29 /* OrderCount+ReadOnlyConvertible.swift in Sources */ = {isa = PBXBuildFile; fileRef = D8736B6C22F0CE0900A14A29 /* OrderCount+ReadOnlyConvertible.swift */; };
		D8736B6F22F0CE5200A14A29 /* OrderCountItem+ReadOnlyConvertible.swift in Sources */ = {isa = PBXBuildFile; fileRef = D8736B6E22F0CE5200A14A29 /* OrderCountItem+ReadOnlyConvertible.swift */; };
		D8736B7322F1F41B00A14A29 /* OrderCount+ReadOnlyType.swift in Sources */ = {isa = PBXBuildFile; fileRef = D8736B7222F1F41B00A14A29 /* OrderCount+ReadOnlyType.swift */; };
		D87F614A22657A690031A13B /* AppSettingsAction.swift in Sources */ = {isa = PBXBuildFile; fileRef = D87F614922657A690031A13B /* AppSettingsAction.swift */; };
		D87F614C22657B150031A13B /* AppSettingsStore.swift in Sources */ = {isa = PBXBuildFile; fileRef = D87F614B22657B150031A13B /* AppSettingsStore.swift */; };
		D87F615E2265B1BC0031A13B /* AppSettingsStoreTests.swift in Sources */ = {isa = PBXBuildFile; fileRef = D87F615D2265B1BC0031A13B /* AppSettingsStoreTests.swift */; };
		D87F61602265B2400031A13B /* shipment-provider.plist in Resources */ = {isa = PBXBuildFile; fileRef = D87F615F2265B2400031A13B /* shipment-provider.plist */; };
		D8BD6A4C229D07C9007CAD6C /* custom-shipment-provider.plist in Resources */ = {isa = PBXBuildFile; fileRef = D8BD6A4B229D07C8007CAD6C /* custom-shipment-provider.plist */; };
		D8C11A5022DF2D9400D4A88D /* StatsStoreV4.swift in Sources */ = {isa = PBXBuildFile; fileRef = D8C11A4F22DF2D9400D4A88D /* StatsStoreV4.swift */; };
		D8C11A5222DF2DA200D4A88D /* StatsActionV4.swift in Sources */ = {isa = PBXBuildFile; fileRef = D8C11A5122DF2DA200D4A88D /* StatsActionV4.swift */; };
		D8C11A5422DFAE9500D4A88D /* OrderStatsV4+ReadOnlyConvertible.swift in Sources */ = {isa = PBXBuildFile; fileRef = D8C11A5322DFAE9500D4A88D /* OrderStatsV4+ReadOnlyConvertible.swift */; };
		D8C11A5622DFB0BE00D4A88D /* OrderStatsV4Totals+ReadOnlyConvertible.swift in Sources */ = {isa = PBXBuildFile; fileRef = D8C11A5522DFB0BE00D4A88D /* OrderStatsV4Totals+ReadOnlyConvertible.swift */; };
		D8C11A5822DFB2FF00D4A88D /* OrderStatsV4Interval+ReadOnlyConvertible.swift in Sources */ = {isa = PBXBuildFile; fileRef = D8C11A5722DFB2FF00D4A88D /* OrderStatsV4Interval+ReadOnlyConvertible.swift */; };
		D8C11A5A22DFC21600D4A88D /* StatsStoreV4Tests.swift in Sources */ = {isa = PBXBuildFile; fileRef = D8C11A5922DFC21600D4A88D /* StatsStoreV4Tests.swift */; };
/* End PBXBuildFile section */

/* Begin PBXContainerItemProxy section */
		B5C9DE002087FEC0006B910A /* PBXContainerItemProxy */ = {
			isa = PBXContainerItemProxy;
			containerPortal = B5C9DDEC2087FEC0006B910A /* Project object */;
			proxyType = 1;
			remoteGlobalIDString = B5C9DDF42087FEC0006B910A;
			remoteInfo = FluxC;
		};
/* End PBXContainerItemProxy section */

/* Begin PBXFileReference section */
		020220E32396969E00290165 /* MockProduct.swift */ = {isa = PBXFileReference; lastKnownFileType = sourcecode.swift; path = MockProduct.swift; sourceTree = "<group>"; };
		0202B68F238790E200F3EBE0 /* ProductsVisibilityPListWrapper.swift */ = {isa = PBXFileReference; lastKnownFileType = sourcecode.swift; path = ProductsVisibilityPListWrapper.swift; sourceTree = "<group>"; };
		0202B6962387AFBF00F3EBE0 /* MockInMemoryStorage.swift */ = {isa = PBXFileReference; lastKnownFileType = sourcecode.swift; path = MockInMemoryStorage.swift; sourceTree = "<group>"; };
		0202B6982387B01500F3EBE0 /* AppSettingsStoreTests+ProductsVisibility.swift */ = {isa = PBXFileReference; lastKnownFileType = sourcecode.swift; path = "AppSettingsStoreTests+ProductsVisibility.swift"; sourceTree = "<group>"; };
		020B2F9523BDE4DD00BD79AD /* ProductStoreTests+Validation.swift */ = {isa = PBXFileReference; lastKnownFileType = sourcecode.swift; path = "ProductStoreTests+Validation.swift"; sourceTree = "<group>"; };
		02124DAB24318D6B00980D74 /* Media+MediaTypeTests.swift */ = {isa = PBXFileReference; lastKnownFileType = sourcecode.swift; path = "Media+MediaTypeTests.swift"; sourceTree = "<group>"; };
		02124DAD2431C11500980D74 /* Media+ProductImage.swift */ = {isa = PBXFileReference; lastKnownFileType = sourcecode.swift; path = "Media+ProductImage.swift"; sourceTree = "<group>"; };
		02124DAF2431C18700980D74 /* Media+ProductImageTests.swift */ = {isa = PBXFileReference; lastKnownFileType = sourcecode.swift; path = "Media+ProductImageTests.swift"; sourceTree = "<group>"; };
		0212AC5D242C67FA00C51F6C /* ProductsSortOrder.swift */ = {isa = PBXFileReference; lastKnownFileType = sourcecode.swift; path = ProductsSortOrder.swift; sourceTree = "<group>"; };
		0212AC61242C68B600C51F6C /* ResultsController+SortProducts.swift */ = {isa = PBXFileReference; lastKnownFileType = sourcecode.swift; path = "ResultsController+SortProducts.swift"; sourceTree = "<group>"; };
		0212AC63242C6FC300C51F6C /* ProductStore+ProductsSortOrderTests.swift */ = {isa = PBXFileReference; lastKnownFileType = sourcecode.swift; path = "ProductStore+ProductsSortOrderTests.swift"; sourceTree = "<group>"; };
		0212AC66242C799B00C51F6C /* ResultsController+StorageProductTests.swift */ = {isa = PBXFileReference; lastKnownFileType = sourcecode.swift; path = "ResultsController+StorageProductTests.swift"; sourceTree = "<group>"; };
		0218B4ED242E08B20083A847 /* MediaType.swift */ = {isa = PBXFileReference; lastKnownFileType = sourcecode.swift; path = MediaType.swift; sourceTree = "<group>"; };
		0218B4EF242E091C0083A847 /* Media+MediaType.swift */ = {isa = PBXFileReference; lastKnownFileType = sourcecode.swift; path = "Media+MediaType.swift"; sourceTree = "<group>"; };
		0218B4F1242E09E80083A847 /* MediaTypeTests.swift */ = {isa = PBXFileReference; lastKnownFileType = sourcecode.swift; path = MediaTypeTests.swift; sourceTree = "<group>"; };
		021C7BF12386332C00A3BCBD /* ProductUpdater.swift */ = {isa = PBXFileReference; lastKnownFileType = sourcecode.swift; path = ProductUpdater.swift; sourceTree = "<group>"; };
		021C7BF42386362A00A3BCBD /* Product+UpdaterTestCases.swift */ = {isa = PBXFileReference; lastKnownFileType = sourcecode.swift; path = "Product+UpdaterTestCases.swift"; sourceTree = "<group>"; };
		0225512022FC2F3000D98613 /* OrderStatsV4Interval+Date.swift */ = {isa = PBXFileReference; lastKnownFileType = sourcecode.swift; path = "OrderStatsV4Interval+Date.swift"; sourceTree = "<group>"; };
		0225512422FC312400D98613 /* OrderStatsV4Interval+DateTests.swift */ = {isa = PBXFileReference; lastKnownFileType = sourcecode.swift; path = "OrderStatsV4Interval+DateTests.swift"; sourceTree = "<group>"; };
		0232372822F7DA6E00715FAB /* StatsTimeRangeV4.swift */ = {isa = PBXFileReference; lastKnownFileType = sourcecode.swift; path = StatsTimeRangeV4.swift; sourceTree = "<group>"; };
		0248B3642459018100A271A4 /* ResultsController+FilterProducts.swift */ = {isa = PBXFileReference; lastKnownFileType = sourcecode.swift; path = "ResultsController+FilterProducts.swift"; sourceTree = "<group>"; };
		0248B3662459020500A271A4 /* ResultsController+FilterProductTests.swift */ = {isa = PBXFileReference; lastKnownFileType = sourcecode.swift; path = "ResultsController+FilterProductTests.swift"; sourceTree = "<group>"; };
		0248B36824590FC300A271A4 /* ProductStore+FilterProductsTests.swift */ = {isa = PBXFileReference; lastKnownFileType = sourcecode.swift; path = "ProductStore+FilterProductsTests.swift"; sourceTree = "<group>"; };
		0248B36A2459127200A271A4 /* MockupNetwork+Path.swift */ = {isa = PBXFileReference; lastKnownFileType = sourcecode.swift; path = "MockupNetwork+Path.swift"; sourceTree = "<group>"; };
		025CA2C9238F515600B05C81 /* ProductShippingClassStore.swift */ = {isa = PBXFileReference; lastKnownFileType = sourcecode.swift; path = ProductShippingClassStore.swift; sourceTree = "<group>"; };
		025CA2CB238F518600B05C81 /* ProductShippingClassAction.swift */ = {isa = PBXFileReference; lastKnownFileType = sourcecode.swift; path = ProductShippingClassAction.swift; sourceTree = "<group>"; };
		025CA2CD238F53CB00B05C81 /* ProductShippingClass+ReadOnlyConvertible.swift */ = {isa = PBXFileReference; lastKnownFileType = sourcecode.swift; path = "ProductShippingClass+ReadOnlyConvertible.swift"; sourceTree = "<group>"; };
		025CA2CF238F54E800B05C81 /* ProductShippingClassStoreTests.swift */ = {isa = PBXFileReference; lastKnownFileType = sourcecode.swift; path = ProductShippingClassStoreTests.swift; sourceTree = "<group>"; };
		026CF625237D8EFB009563D4 /* ProductVariationStore.swift */ = {isa = PBXFileReference; lastKnownFileType = sourcecode.swift; path = ProductVariationStore.swift; sourceTree = "<group>"; };
		026CF627237D8F30009563D4 /* ProductVariationAction.swift */ = {isa = PBXFileReference; lastKnownFileType = sourcecode.swift; path = ProductVariationAction.swift; sourceTree = "<group>"; };
		026CF629237D92C6009563D4 /* ProductVariation+ReadOnlyConvertible.swift */ = {isa = PBXFileReference; lastKnownFileType = sourcecode.swift; path = "ProductVariation+ReadOnlyConvertible.swift"; sourceTree = "<group>"; };
		026CF62B237D92DC009563D4 /* ProductVariationAttribute+ReadOnlyConvertible.swift */ = {isa = PBXFileReference; lastKnownFileType = sourcecode.swift; path = "ProductVariationAttribute+ReadOnlyConvertible.swift"; sourceTree = "<group>"; };
		026D52BF238235930092AE05 /* ProductVariationStoreTests.swift */ = {isa = PBXFileReference; lastKnownFileType = sourcecode.swift; path = ProductVariationStoreTests.swift; sourceTree = "<group>"; };
		028BCE2322DE22BB00056966 /* SiteVisitStatsStoreErrorTests.swift */ = {isa = PBXFileReference; lastKnownFileType = sourcecode.swift; path = SiteVisitStatsStoreErrorTests.swift; sourceTree = "<group>"; };
		029B00A6230D64E800B0AE66 /* StatsTimeRangeTests.swift */ = {isa = PBXFileReference; lastKnownFileType = sourcecode.swift; path = StatsTimeRangeTests.swift; sourceTree = "<group>"; };
		02BA23C122EEEABC009539E7 /* AvailabilityStore.swift */ = {isa = PBXFileReference; lastKnownFileType = sourcecode.swift; path = AvailabilityStore.swift; sourceTree = "<group>"; };
		02BA23C322EEEB3B009539E7 /* AvailabilityAction.swift */ = {isa = PBXFileReference; lastKnownFileType = sourcecode.swift; path = AvailabilityAction.swift; sourceTree = "<group>"; };
		02BA23C522EEF092009539E7 /* StatsV4AvailabilityStoreTests.swift */ = {isa = PBXFileReference; lastKnownFileType = sourcecode.swift; path = StatsV4AvailabilityStoreTests.swift; sourceTree = "<group>"; };
		02DA641A2313D6D200284168 /* AppSettingsStoreTests+StatsVersion.swift */ = {isa = PBXFileReference; lastKnownFileType = sourcecode.swift; path = "AppSettingsStoreTests+StatsVersion.swift"; sourceTree = "<group>"; };
		02E262BC238CE46A00B79588 /* ShippingSettingsService.swift */ = {isa = PBXFileReference; lastKnownFileType = sourcecode.swift; path = ShippingSettingsService.swift; sourceTree = "<group>"; };
		02E262BF238CE80100B79588 /* StorageShippingSettingsServiceTests.swift */ = {isa = PBXFileReference; lastKnownFileType = sourcecode.swift; path = StorageShippingSettingsServiceTests.swift; sourceTree = "<group>"; };
		02E262C1238CF74D00B79588 /* StorageShippingSettingsService.swift */ = {isa = PBXFileReference; lastKnownFileType = sourcecode.swift; path = StorageShippingSettingsService.swift; sourceTree = "<group>"; };
		02E493EA245C0DCC000AEA9E /* Product+Settings.swift */ = {isa = PBXFileReference; lastKnownFileType = sourcecode.swift; path = "Product+Settings.swift"; sourceTree = "<group>"; };
		02E493EC245C0EBC000AEA9E /* Product+SettingsTests.swift */ = {isa = PBXFileReference; lastKnownFileType = sourcecode.swift; path = "Product+SettingsTests.swift"; sourceTree = "<group>"; };
		02E4F5E323CD5628003B0010 /* NSOrderedSet+Array.swift */ = {isa = PBXFileReference; lastKnownFileType = sourcecode.swift; path = "NSOrderedSet+Array.swift"; sourceTree = "<group>"; };
		02F096C3240670A400C0C1D5 /* Media+Equatable.swift */ = {isa = PBXFileReference; lastKnownFileType = sourcecode.swift; path = "Media+Equatable.swift"; sourceTree = "<group>"; };
		02FF054523D983F30058E6E7 /* MediaFileManager.swift */ = {isa = PBXFileReference; fileEncoding = 4; lastKnownFileType = sourcecode.swift; path = MediaFileManager.swift; sourceTree = "<group>"; };
		02FF054623D983F30058E6E7 /* MediaImageExporter.swift */ = {isa = PBXFileReference; fileEncoding = 4; lastKnownFileType = sourcecode.swift; path = MediaImageExporter.swift; sourceTree = "<group>"; };
		02FF054723D983F30058E6E7 /* FileManager+URL.swift */ = {isa = PBXFileReference; fileEncoding = 4; lastKnownFileType = sourcecode.swift; path = "FileManager+URL.swift"; sourceTree = "<group>"; };
		02FF054823D983F30058E6E7 /* ExportableAsset.swift */ = {isa = PBXFileReference; fileEncoding = 4; lastKnownFileType = sourcecode.swift; path = ExportableAsset.swift; sourceTree = "<group>"; };
		02FF054923D983F30058E6E7 /* MediaAssetExporter.swift */ = {isa = PBXFileReference; fileEncoding = 4; lastKnownFileType = sourcecode.swift; path = MediaAssetExporter.swift; sourceTree = "<group>"; };
		02FF054A23D983F30058E6E7 /* MediaExportService.swift */ = {isa = PBXFileReference; fileEncoding = 4; lastKnownFileType = sourcecode.swift; path = MediaExportService.swift; sourceTree = "<group>"; };
		02FF054B23D983F30058E6E7 /* URL+Media.swift */ = {isa = PBXFileReference; fileEncoding = 4; lastKnownFileType = sourcecode.swift; path = "URL+Media.swift"; sourceTree = "<group>"; };
		02FF054C23D983F30058E6E7 /* MediaExport.swift */ = {isa = PBXFileReference; fileEncoding = 4; lastKnownFileType = sourcecode.swift; path = MediaExport.swift; sourceTree = "<group>"; };
		02FF055523D984310058E6E7 /* MockupFileManager.swift */ = {isa = PBXFileReference; fileEncoding = 4; lastKnownFileType = sourcecode.swift; path = MockupFileManager.swift; sourceTree = "<group>"; };
		02FF055823D9846A0058E6E7 /* MediaDirectoryTests.swift */ = {isa = PBXFileReference; fileEncoding = 4; lastKnownFileType = sourcecode.swift; path = MediaDirectoryTests.swift; sourceTree = "<group>"; };
		02FF055923D9846A0058E6E7 /* MediaFileManagerTests.swift */ = {isa = PBXFileReference; fileEncoding = 4; lastKnownFileType = sourcecode.swift; path = MediaFileManagerTests.swift; sourceTree = "<group>"; };
		02FF055A23D9846A0058E6E7 /* FileManager+URLTests.swift */ = {isa = PBXFileReference; fileEncoding = 4; lastKnownFileType = sourcecode.swift; path = "FileManager+URLTests.swift"; sourceTree = "<group>"; };
		02FF055E23D985710058E6E7 /* URL+MediaTests.swift */ = {isa = PBXFileReference; lastKnownFileType = sourcecode.swift; path = "URL+MediaTests.swift"; sourceTree = "<group>"; };
		02FF056023D98FD40058E6E7 /* ImageSourceWriter.swift */ = {isa = PBXFileReference; lastKnownFileType = sourcecode.swift; path = ImageSourceWriter.swift; sourceTree = "<group>"; };
		02FF056223DE9C490058E6E7 /* MediaAction.swift */ = {isa = PBXFileReference; lastKnownFileType = sourcecode.swift; path = MediaAction.swift; sourceTree = "<group>"; };
		02FF056423DE9C8B0058E6E7 /* MediaStore.swift */ = {isa = PBXFileReference; lastKnownFileType = sourcecode.swift; path = MediaStore.swift; sourceTree = "<group>"; };
		02FF056623DEB2180058E6E7 /* MediaStoreTests.swift */ = {isa = PBXFileReference; lastKnownFileType = sourcecode.swift; path = MediaStoreTests.swift; sourceTree = "<group>"; };
		02FF056823DECD5B0058E6E7 /* MediaImageExporterTests.swift */ = {isa = PBXFileReference; lastKnownFileType = sourcecode.swift; path = MediaImageExporterTests.swift; sourceTree = "<group>"; };
		02FF056A23DED3670058E6E7 /* Media.xcassets */ = {isa = PBXFileReference; lastKnownFileType = folder.assetcatalog; path = Media.xcassets; sourceTree = "<group>"; };
		02FF056C23DEDCB90058E6E7 /* MockImageSourceWriter.swift */ = {isa = PBXFileReference; lastKnownFileType = sourcecode.swift; path = MockImageSourceWriter.swift; sourceTree = "<group>"; };
		02FF056E23E04F320058E6E7 /* MockMediaExportService.swift */ = {isa = PBXFileReference; lastKnownFileType = sourcecode.swift; path = MockMediaExportService.swift; sourceTree = "<group>"; };
		261F94E3242EFA6D00762B58 /* ProductCategoryAction.swift */ = {isa = PBXFileReference; lastKnownFileType = sourcecode.swift; path = ProductCategoryAction.swift; sourceTree = "<group>"; };
		261F94E5242EFF8700762B58 /* ProductCategoryStore.swift */ = {isa = PBXFileReference; lastKnownFileType = sourcecode.swift; path = ProductCategoryStore.swift; sourceTree = "<group>"; };
		26577516243D5E42003168A5 /* ProductCategoryUpdated.swift */ = {isa = PBXFileReference; lastKnownFileType = sourcecode.swift; path = ProductCategoryUpdated.swift; sourceTree = "<group>"; };
		265BC9FF24301ACD004E53EE /* ProductCategoryStoreTests.swift */ = {isa = PBXFileReference; lastKnownFileType = sourcecode.swift; path = ProductCategoryStoreTests.swift; sourceTree = "<group>"; };
		35381AA86D039850A916E336 /* Pods-YosemiteTests.release-alpha.xcconfig */ = {isa = PBXFileReference; includeInIndex = 1; lastKnownFileType = text.xcconfig; name = "Pods-YosemiteTests.release-alpha.xcconfig"; path = "../Pods/Target Support Files/Pods-YosemiteTests/Pods-YosemiteTests.release-alpha.xcconfig"; sourceTree = "<group>"; };
		450106862399AB3F00E24722 /* TaxClass+ReadOnlyConvertible.swift */ = {isa = PBXFileReference; lastKnownFileType = sourcecode.swift; path = "TaxClass+ReadOnlyConvertible.swift"; sourceTree = "<group>"; };
		45010692239A6C9F00E24722 /* TaxClassStore.swift */ = {isa = PBXFileReference; lastKnownFileType = sourcecode.swift; path = TaxClassStore.swift; sourceTree = "<group>"; };
		45010694239A6CDE00E24722 /* TaxClassAction.swift */ = {isa = PBXFileReference; lastKnownFileType = sourcecode.swift; path = TaxClassAction.swift; sourceTree = "<group>"; };
		453305F6245AE68C00264E50 /* SitePostStore.swift */ = {isa = PBXFileReference; lastKnownFileType = sourcecode.swift; path = SitePostStore.swift; sourceTree = "<group>"; };
		453305F8245AE6B200264E50 /* SitePostAction.swift */ = {isa = PBXFileReference; lastKnownFileType = sourcecode.swift; path = SitePostAction.swift; sourceTree = "<group>"; };
		453305FA245AEDCB00264E50 /* SitePostStoreTests.swift */ = {isa = PBXFileReference; lastKnownFileType = sourcecode.swift; path = SitePostStoreTests.swift; sourceTree = "<group>"; };
		45739F362437680F00480C95 /* ProductSettings.swift */ = {isa = PBXFileReference; fileEncoding = 4; lastKnownFileType = sourcecode.swift; path = ProductSettings.swift; sourceTree = "<group>"; };
		45E18631237046CB009241F3 /* ShippingLine+ReadOnlyConvertible.swift */ = {isa = PBXFileReference; lastKnownFileType = sourcecode.swift; path = "ShippingLine+ReadOnlyConvertible.swift"; sourceTree = "<group>"; };
		45ED4F15239E939A004F1BE3 /* TaxClassStoreTests.swift */ = {isa = PBXFileReference; lastKnownFileType = sourcecode.swift; path = TaxClassStoreTests.swift; sourceTree = "<group>"; };
		573B448A2424082B00E71ADC /* OrderStoreTests+FetchFilteredAndAllOrders.swift */ = {isa = PBXFileReference; lastKnownFileType = sourcecode.swift; path = "OrderStoreTests+FetchFilteredAndAllOrders.swift"; sourceTree = "<group>"; };
		585B973F61632665297738A3 /* Pods-Yosemite.release-alpha.xcconfig */ = {isa = PBXFileReference; includeInIndex = 1; lastKnownFileType = text.xcconfig; name = "Pods-Yosemite.release-alpha.xcconfig"; path = "../Pods/Target Support Files/Pods-Yosemite/Pods-Yosemite.release-alpha.xcconfig"; sourceTree = "<group>"; };
		741F347F2195EA62005F5BD9 /* CommentAction.swift */ = {isa = PBXFileReference; lastKnownFileType = sourcecode.swift; path = CommentAction.swift; sourceTree = "<group>"; };
		741F34812195EA71005F5BD9 /* CommentStore.swift */ = {isa = PBXFileReference; lastKnownFileType = sourcecode.swift; path = CommentStore.swift; sourceTree = "<group>"; };
		741F34832195F752005F5BD9 /* CommentStoreTests.swift */ = {isa = PBXFileReference; lastKnownFileType = sourcecode.swift; path = CommentStoreTests.swift; sourceTree = "<group>"; };
		743057B2218B69D100441A76 /* Queue.swift */ = {isa = PBXFileReference; lastKnownFileType = sourcecode.swift; path = Queue.swift; sourceTree = "<group>"; };
		744914F6224AD2AF00546DE4 /* ProductStoreTests.swift */ = {isa = PBXFileReference; lastKnownFileType = sourcecode.swift; path = ProductStoreTests.swift; sourceTree = "<group>"; };
		744A3216216D55F80051439B /* SiteVisitStats+ReadOnlyConvertible.swift */ = {isa = PBXFileReference; fileEncoding = 4; lastKnownFileType = sourcecode.swift; path = "SiteVisitStats+ReadOnlyConvertible.swift"; sourceTree = "<group>"; };
		744A3217216D55F80051439B /* SiteVisitStatsItem+ReadOnlyConvertible.swift */ = {isa = PBXFileReference; fileEncoding = 4; lastKnownFileType = sourcecode.swift; path = "SiteVisitStatsItem+ReadOnlyConvertible.swift"; sourceTree = "<group>"; };
		744A321A216D57D30051439B /* SiteVisitStats+ReadOnlyType.swift */ = {isa = PBXFileReference; fileEncoding = 4; lastKnownFileType = sourcecode.swift; path = "SiteVisitStats+ReadOnlyType.swift"; sourceTree = "<group>"; };
		7455262F22305F88003F8932 /* OrderStatusStoreTests.swift */ = {isa = PBXFileReference; lastKnownFileType = sourcecode.swift; path = OrderStatusStoreTests.swift; sourceTree = "<group>"; };
		7455D4662141B57600FA8C1F /* TopEarnerStats+ReadOnlyConvertible.swift */ = {isa = PBXFileReference; fileEncoding = 4; lastKnownFileType = sourcecode.swift; path = "TopEarnerStats+ReadOnlyConvertible.swift"; sourceTree = "<group>"; };
		7455D4682141B59E00FA8C1F /* TopEarnerStatsItem+ReadOnlyConvertible.swift */ = {isa = PBXFileReference; fileEncoding = 4; lastKnownFileType = sourcecode.swift; path = "TopEarnerStatsItem+ReadOnlyConvertible.swift"; sourceTree = "<group>"; };
		74643EE0221F567E00EDC51A /* ShipmentAction.swift */ = {isa = PBXFileReference; lastKnownFileType = sourcecode.swift; path = ShipmentAction.swift; sourceTree = "<group>"; };
		74685D4D20F7EFA7008958C1 /* OrderItem+ReadOnlyConvertible.swift */ = {isa = PBXFileReference; fileEncoding = 4; lastKnownFileType = sourcecode.swift; path = "OrderItem+ReadOnlyConvertible.swift"; sourceTree = "<group>"; };
		74685D4F20F7F3CE008958C1 /* OrderCoupon+ReadOnlyConvertible.swift */ = {isa = PBXFileReference; fileEncoding = 4; lastKnownFileType = sourcecode.swift; path = "OrderCoupon+ReadOnlyConvertible.swift"; sourceTree = "<group>"; };
		7471401021877668009A11CC /* NotificationAction.swift */ = {isa = PBXFileReference; lastKnownFileType = sourcecode.swift; path = NotificationAction.swift; sourceTree = "<group>"; };
		7471401221877A8B009A11CC /* NotificationStore.swift */ = {isa = PBXFileReference; lastKnownFileType = sourcecode.swift; path = NotificationStore.swift; sourceTree = "<group>"; };
		748525AB218A45360036DF75 /* NotificationStoreTests.swift */ = {isa = PBXFileReference; lastKnownFileType = sourcecode.swift; path = NotificationStoreTests.swift; sourceTree = "<group>"; };
		74858DB321C02B5A00754F3E /* OrderNote+ReadOnlyType.swift */ = {isa = PBXFileReference; lastKnownFileType = sourcecode.swift; path = "OrderNote+ReadOnlyType.swift"; sourceTree = "<group>"; };
		7492FAD8217FAD1000ED2C69 /* SiteSetting+ReadOnlyConvertible.swift */ = {isa = PBXFileReference; fileEncoding = 4; lastKnownFileType = sourcecode.swift; path = "SiteSetting+ReadOnlyConvertible.swift"; sourceTree = "<group>"; };
		7492FADA217FAE4D00ED2C69 /* SiteSetting+ReadOnlyType.swift */ = {isa = PBXFileReference; fileEncoding = 4; lastKnownFileType = sourcecode.swift; path = "SiteSetting+ReadOnlyType.swift"; sourceTree = "<group>"; };
		7492FADC217FAF5C00ED2C69 /* SettingStore.swift */ = {isa = PBXFileReference; fileEncoding = 4; lastKnownFileType = sourcecode.swift; path = SettingStore.swift; sourceTree = "<group>"; };
		7492FADE217FB11D00ED2C69 /* SettingAction.swift */ = {isa = PBXFileReference; fileEncoding = 4; lastKnownFileType = sourcecode.swift; path = SettingAction.swift; sourceTree = "<group>"; };
		7492FAE0217FB87100ED2C69 /* SettingStoreTests.swift */ = {isa = PBXFileReference; fileEncoding = 4; lastKnownFileType = sourcecode.swift; path = SettingStoreTests.swift; sourceTree = "<group>"; };
		749374FD2249601F007D85D1 /* ProductStore.swift */ = {isa = PBXFileReference; lastKnownFileType = sourcecode.swift; path = ProductStore.swift; sourceTree = "<group>"; };
		749374FF2249605E007D85D1 /* ProductAction.swift */ = {isa = PBXFileReference; lastKnownFileType = sourcecode.swift; path = ProductAction.swift; sourceTree = "<group>"; };
		74937501224968F8007D85D1 /* Product+ReadOnlyType.swift */ = {isa = PBXFileReference; lastKnownFileType = sourcecode.swift; path = "Product+ReadOnlyType.swift"; sourceTree = "<group>"; };
		749375032249691D007D85D1 /* Product+ReadOnlyConvertible.swift */ = {isa = PBXFileReference; lastKnownFileType = sourcecode.swift; path = "Product+ReadOnlyConvertible.swift"; sourceTree = "<group>"; };
		74937507224985BB007D85D1 /* ProductDimensions+ReadOnlyConvertible.swift */ = {isa = PBXFileReference; lastKnownFileType = sourcecode.swift; path = "ProductDimensions+ReadOnlyConvertible.swift"; sourceTree = "<group>"; };
		7493750922498700007D85D1 /* ProductCategory+ReadOnlyConvertible.swift */ = {isa = PBXFileReference; lastKnownFileType = sourcecode.swift; path = "ProductCategory+ReadOnlyConvertible.swift"; sourceTree = "<group>"; };
		7493750B224987D9007D85D1 /* ProductAttribute+ReadOnlyConvertible.swift */ = {isa = PBXFileReference; lastKnownFileType = sourcecode.swift; path = "ProductAttribute+ReadOnlyConvertible.swift"; sourceTree = "<group>"; };
		7493750D224988DE007D85D1 /* ProductImage+ReadOnlyConvertible.swift */ = {isa = PBXFileReference; lastKnownFileType = sourcecode.swift; path = "ProductImage+ReadOnlyConvertible.swift"; sourceTree = "<group>"; };
		7493750F22498AB1007D85D1 /* ProductDefaultAttribute+ReadOnlyConvertible.swift */ = {isa = PBXFileReference; lastKnownFileType = sourcecode.swift; path = "ProductDefaultAttribute+ReadOnlyConvertible.swift"; sourceTree = "<group>"; };
		7493751122498B2C007D85D1 /* ProductTag+ReadOnlyConvertible.swift */ = {isa = PBXFileReference; lastKnownFileType = sourcecode.swift; path = "ProductTag+ReadOnlyConvertible.swift"; sourceTree = "<group>"; };
		7495C5282114979D00CDD33B /* StatsStoreTests.swift */ = {isa = PBXFileReference; lastKnownFileType = sourcecode.swift; path = StatsStoreTests.swift; sourceTree = "<group>"; };
		749737662141CC8B0008C490 /* TopEarnerStats+ReadOnlyType.swift */ = {isa = PBXFileReference; fileEncoding = 4; lastKnownFileType = sourcecode.swift; path = "TopEarnerStats+ReadOnlyType.swift"; sourceTree = "<group>"; };
		7499936320EFBC1A00CF01CD /* OrderNoteAction.swift */ = {isa = PBXFileReference; fileEncoding = 4; lastKnownFileType = sourcecode.swift; path = OrderNoteAction.swift; sourceTree = "<group>"; };
		7499936520EFBC7200CF01CD /* OrderNoteStore.swift */ = {isa = PBXFileReference; fileEncoding = 4; lastKnownFileType = sourcecode.swift; path = OrderNoteStore.swift; sourceTree = "<group>"; };
		7499936720EFC0ED00CF01CD /* OrderNoteStoreTests.swift */ = {isa = PBXFileReference; lastKnownFileType = sourcecode.swift; path = OrderNoteStoreTests.swift; sourceTree = "<group>"; };
		7499A9EC2220527500D8FDFA /* ShipmentStoreTests.swift */ = {isa = PBXFileReference; lastKnownFileType = sourcecode.swift; path = ShipmentStoreTests.swift; sourceTree = "<group>"; };
		74A18C552113827E00DCF8A8 /* StatsStore.swift */ = {isa = PBXFileReference; lastKnownFileType = sourcecode.swift; path = StatsStore.swift; sourceTree = "<group>"; };
		74A18C57211382A000DCF8A8 /* StatsAction.swift */ = {isa = PBXFileReference; lastKnownFileType = sourcecode.swift; path = StatsAction.swift; sourceTree = "<group>"; };
		74A7688B20D45EBA00F9D437 /* OrderStore.swift */ = {isa = PBXFileReference; lastKnownFileType = sourcecode.swift; path = OrderStore.swift; sourceTree = "<group>"; };
		74A7688D20D45ED400F9D437 /* OrderStoreTests.swift */ = {isa = PBXFileReference; lastKnownFileType = sourcecode.swift; path = OrderStoreTests.swift; sourceTree = "<group>"; };
		74A7688F20D45F9300F9D437 /* OrderAction.swift */ = {isa = PBXFileReference; lastKnownFileType = sourcecode.swift; path = OrderAction.swift; sourceTree = "<group>"; };
		74B2601E2188A92A0041793A /* Note+ReadOnlyConvertible.swift */ = {isa = PBXFileReference; lastKnownFileType = sourcecode.swift; path = "Note+ReadOnlyConvertible.swift"; sourceTree = "<group>"; };
		74B260202188B5F30041793A /* Note+ReadOnlyType.swift */ = {isa = PBXFileReference; lastKnownFileType = sourcecode.swift; path = "Note+ReadOnlyType.swift"; sourceTree = "<group>"; };
		74B7D6AF20F910AF002667AC /* OrderNote+ReadOnlyConvertible.swift */ = {isa = PBXFileReference; fileEncoding = 4; lastKnownFileType = sourcecode.swift; path = "OrderNote+ReadOnlyConvertible.swift"; sourceTree = "<group>"; };
		74D42DB9221C978D00B4977D /* ShipmentTracking+ReadOnlyType.swift */ = {isa = PBXFileReference; lastKnownFileType = sourcecode.swift; path = "ShipmentTracking+ReadOnlyType.swift"; sourceTree = "<group>"; };
		74D42DBB221C983F00B4977D /* ShipmentTracking+ReadOnlyConvertible.swift */ = {isa = PBXFileReference; lastKnownFileType = sourcecode.swift; path = "ShipmentTracking+ReadOnlyConvertible.swift"; sourceTree = "<group>"; };
		74D7F29A20F6A7FB0058B2F0 /* Order+ReadOnlyConvertible.swift */ = {isa = PBXFileReference; fileEncoding = 4; lastKnownFileType = sourcecode.swift; path = "Order+ReadOnlyConvertible.swift"; sourceTree = "<group>"; };
		74D7FFF9221F01E90008CC0E /* ShipmentStore.swift */ = {isa = PBXFileReference; lastKnownFileType = sourcecode.swift; path = ShipmentStore.swift; sourceTree = "<group>"; };
		74FD596A216FB65900A5AE83 /* OrderStats+ReadOnlyType.swift */ = {isa = PBXFileReference; fileEncoding = 4; lastKnownFileType = sourcecode.swift; path = "OrderStats+ReadOnlyType.swift"; sourceTree = "<group>"; };
		74FD596C216FB6ED00A5AE83 /* OrderStats+ReadOnlyConvertible.swift */ = {isa = PBXFileReference; fileEncoding = 4; lastKnownFileType = sourcecode.swift; path = "OrderStats+ReadOnlyConvertible.swift"; sourceTree = "<group>"; };
		74FD596D216FB6ED00A5AE83 /* OrderStatsItem+ReadOnlyConvertible.swift */ = {isa = PBXFileReference; fileEncoding = 4; lastKnownFileType = sourcecode.swift; path = "OrderStatsItem+ReadOnlyConvertible.swift"; sourceTree = "<group>"; };
		79402E7AD394EEB60C39A4B8 /* Pods-YosemiteTests.debug.xcconfig */ = {isa = PBXFileReference; includeInIndex = 1; lastKnownFileType = text.xcconfig; name = "Pods-YosemiteTests.debug.xcconfig"; path = "../Pods/Target Support Files/Pods-YosemiteTests/Pods-YosemiteTests.debug.xcconfig"; sourceTree = "<group>"; };
		7F47E19203B04CF6BB5EA659 /* Pods-Yosemite.debug.xcconfig */ = {isa = PBXFileReference; includeInIndex = 1; lastKnownFileType = text.xcconfig; name = "Pods-Yosemite.debug.xcconfig"; path = "../Pods/Target Support Files/Pods-Yosemite/Pods-Yosemite.debug.xcconfig"; sourceTree = "<group>"; };
		933A27342222352500C2143A /* Logging.swift */ = {isa = PBXFileReference; lastKnownFileType = sourcecode.swift; path = Logging.swift; sourceTree = "<group>"; };
		93D120F57D5D14A10B3AFFFD /* Pods-Yosemite.release.xcconfig */ = {isa = PBXFileReference; includeInIndex = 1; lastKnownFileType = text.xcconfig; name = "Pods-Yosemite.release.xcconfig"; path = "../Pods/Target Support Files/Pods-Yosemite/Pods-Yosemite.release.xcconfig"; sourceTree = "<group>"; };
		93E75079226E2D6C00BAF88A /* AccountSettings+ReadOnlyConvertible.swift */ = {isa = PBXFileReference; fileEncoding = 4; lastKnownFileType = sourcecode.swift; path = "AccountSettings+ReadOnlyConvertible.swift"; sourceTree = "<group>"; };
		991BBCE6E4A92F0A028885D8 /* Pods_YosemiteTests.framework */ = {isa = PBXFileReference; explicitFileType = wrapper.framework; includeInIndex = 0; path = Pods_YosemiteTests.framework; sourceTree = BUILT_PRODUCTS_DIR; };
		ABE0D84C5393D9EE2CCF2B7E /* Pods-YosemiteTests.release.xcconfig */ = {isa = PBXFileReference; includeInIndex = 1; lastKnownFileType = text.xcconfig; name = "Pods-YosemiteTests.release.xcconfig"; path = "../Pods/Target Support Files/Pods-YosemiteTests/Pods-YosemiteTests.release.xcconfig"; sourceTree = "<group>"; };
		B505254B20EE6491008090F5 /* Site+ReadOnlyConvertible.swift */ = {isa = PBXFileReference; lastKnownFileType = sourcecode.swift; path = "Site+ReadOnlyConvertible.swift"; sourceTree = "<group>"; };
		B52E002A2119E64800700FDE /* ManagedObjectsDidChangeNotification.swift */ = {isa = PBXFileReference; lastKnownFileType = sourcecode.swift; path = ManagedObjectsDidChangeNotification.swift; sourceTree = "<group>"; };
		B52E002D211A3F5500700FDE /* ReadOnlyType.swift */ = {isa = PBXFileReference; lastKnownFileType = sourcecode.swift; path = ReadOnlyType.swift; sourceTree = "<group>"; };
		B52E002F211A439E00700FDE /* Account+ReadOnlyType.swift */ = {isa = PBXFileReference; lastKnownFileType = sourcecode.swift; path = "Account+ReadOnlyType.swift"; sourceTree = "<group>"; };
		B52E0031211A440D00700FDE /* Order+ReadOnlyType.swift */ = {isa = PBXFileReference; lastKnownFileType = sourcecode.swift; path = "Order+ReadOnlyType.swift"; sourceTree = "<group>"; };
		B52E0033211A449600700FDE /* Site+ReadOnlyType.swift */ = {isa = PBXFileReference; lastKnownFileType = sourcecode.swift; path = "Site+ReadOnlyType.swift"; sourceTree = "<group>"; };
		B53A569F211245E0000776C9 /* MockupStorage+Sample.swift */ = {isa = PBXFileReference; lastKnownFileType = sourcecode.swift; path = "MockupStorage+Sample.swift"; sourceTree = "<group>"; };
		B53D89E420E6C22B00F90866 /* Model.swift */ = {isa = PBXFileReference; lastKnownFileType = sourcecode.swift; name = Model.swift; path = Yosemite/Model/Model.swift; sourceTree = SOURCE_ROOT; };
		B546CCF12093636A007CDA5F /* Yosemite.h */ = {isa = PBXFileReference; fileEncoding = 4; lastKnownFileType = sourcecode.c.h; path = Yosemite.h; sourceTree = "<group>"; };
		B54EAF2021188C470029C35E /* EntityListenerTests.swift */ = {isa = PBXFileReference; lastKnownFileType = sourcecode.swift; path = EntityListenerTests.swift; sourceTree = "<group>"; };
		B5631ECC2114DF8C008D3535 /* EntityListener.swift */ = {isa = PBXFileReference; lastKnownFileType = sourcecode.swift; path = EntityListener.swift; sourceTree = "<group>"; };
		B56C1EBD20EABD2B00D749F9 /* ResultsController.swift */ = {isa = PBXFileReference; lastKnownFileType = sourcecode.swift; path = ResultsController.swift; sourceTree = "<group>"; };
		B56C1EC120EAE2E500D749F9 /* ReadOnlyConvertible.swift */ = {isa = PBXFileReference; lastKnownFileType = sourcecode.swift; path = ReadOnlyConvertible.swift; sourceTree = "<group>"; };
		B5A01CA020D19C4700E3207E /* MockupStorage.swift */ = {isa = PBXFileReference; fileEncoding = 4; lastKnownFileType = sourcecode.swift; path = MockupStorage.swift; sourceTree = "<group>"; };
		B5B19DDF20E6A45900899568 /* Storage.framework */ = {isa = PBXFileReference; explicitFileType = wrapper.framework; path = Storage.framework; sourceTree = BUILT_PRODUCTS_DIR; };
		B5B19DE120E6A45E00899568 /* Networking.framework */ = {isa = PBXFileReference; explicitFileType = wrapper.framework; path = Networking.framework; sourceTree = BUILT_PRODUCTS_DIR; };
		B5B5C796208E49B600642956 /* Action+Internal.swift */ = {isa = PBXFileReference; lastKnownFileType = sourcecode.swift; path = "Action+Internal.swift"; sourceTree = "<group>"; };
		B5BC71DA21139CF2005CF5AA /* Responses */ = {isa = PBXFileReference; lastKnownFileType = folder; name = Responses; path = ../../Networking/NetworkingTests/Responses; sourceTree = "<group>"; };
		B5BC736420D1A98500B5B6FA /* AccountStore.swift */ = {isa = PBXFileReference; fileEncoding = 4; lastKnownFileType = sourcecode.swift; path = AccountStore.swift; sourceTree = "<group>"; };
		B5BC736720D1AA8F00B5B6FA /* AccountStoreTests.swift */ = {isa = PBXFileReference; fileEncoding = 4; lastKnownFileType = sourcecode.swift; path = AccountStoreTests.swift; sourceTree = "<group>"; };
		B5BC736D20D1AB3500B5B6FA /* Constants.swift */ = {isa = PBXFileReference; fileEncoding = 4; lastKnownFileType = sourcecode.swift; path = Constants.swift; sourceTree = "<group>"; };
		B5C9DDF52087FEC0006B910A /* Yosemite.framework */ = {isa = PBXFileReference; explicitFileType = wrapper.framework; includeInIndex = 0; path = Yosemite.framework; sourceTree = BUILT_PRODUCTS_DIR; };
		B5C9DDF92087FEC0006B910A /* Info.plist */ = {isa = PBXFileReference; lastKnownFileType = text.plist.xml; path = Info.plist; sourceTree = "<group>"; };
		B5C9DDFE2087FEC0006B910A /* YosemiteTests.xctest */ = {isa = PBXFileReference; explicitFileType = wrapper.cfbundle; includeInIndex = 0; path = YosemiteTests.xctest; sourceTree = BUILT_PRODUCTS_DIR; };
		B5C9DE052087FEC0006B910A /* Info.plist */ = {isa = PBXFileReference; lastKnownFileType = text.plist.xml; path = Info.plist; sourceTree = "<group>"; };
		B5C9DE102087FF0E006B910A /* Dispatcher.swift */ = {isa = PBXFileReference; fileEncoding = 4; lastKnownFileType = sourcecode.swift; path = Dispatcher.swift; sourceTree = "<group>"; };
		B5C9DE112087FF0E006B910A /* Store.swift */ = {isa = PBXFileReference; fileEncoding = 4; lastKnownFileType = sourcecode.swift; path = Store.swift; sourceTree = "<group>"; };
		B5C9DE142087FF0E006B910A /* Assert.swift */ = {isa = PBXFileReference; fileEncoding = 4; lastKnownFileType = sourcecode.swift; path = Assert.swift; sourceTree = "<group>"; };
		B5C9DE1A2087FF20006B910A /* DispatcherTests.swift */ = {isa = PBXFileReference; fileEncoding = 4; lastKnownFileType = sourcecode.swift; path = DispatcherTests.swift; sourceTree = "<group>"; };
		B5C9DE1C2087FF20006B910A /* StoreTests.swift */ = {isa = PBXFileReference; fileEncoding = 4; lastKnownFileType = sourcecode.swift; path = StoreTests.swift; sourceTree = "<group>"; };
		B5C9DE1E2087FF20006B910A /* MockupProcessor.swift */ = {isa = PBXFileReference; fileEncoding = 4; lastKnownFileType = sourcecode.swift; path = MockupProcessor.swift; sourceTree = "<group>"; };
		B5C9DE202087FF20006B910A /* MockupAcount.swift */ = {isa = PBXFileReference; fileEncoding = 4; lastKnownFileType = sourcecode.swift; path = MockupAcount.swift; sourceTree = "<group>"; };
		B5C9DE212087FF20006B910A /* MockupSite.swift */ = {isa = PBXFileReference; fileEncoding = 4; lastKnownFileType = sourcecode.swift; path = MockupSite.swift; sourceTree = "<group>"; };
		B5DC3CB020D1B8720063AC41 /* AccountAction.swift */ = {isa = PBXFileReference; lastKnownFileType = sourcecode.swift; path = AccountAction.swift; sourceTree = "<group>"; };
		B5EED1A720F4F3CF00652449 /* Account+ReadOnlyConvertible.swift */ = {isa = PBXFileReference; fileEncoding = 4; lastKnownFileType = sourcecode.swift; path = "Account+ReadOnlyConvertible.swift"; sourceTree = "<group>"; };
		B5F2AE9420EBAD6000FEDC59 /* ResultsControllerTests.swift */ = {isa = PBXFileReference; lastKnownFileType = sourcecode.swift; path = ResultsControllerTests.swift; sourceTree = "<group>"; };
		B5F2AE9620EBB54A00FEDC59 /* FetchedResultsControllerDelegateWrapper.swift */ = {isa = PBXFileReference; lastKnownFileType = sourcecode.swift; path = FetchedResultsControllerDelegateWrapper.swift; sourceTree = "<group>"; };
		C25501C7F936D2FD32FAF3F4 /* Pods_Yosemite.framework */ = {isa = PBXFileReference; explicitFileType = wrapper.framework; includeInIndex = 0; path = Pods_Yosemite.framework; sourceTree = BUILT_PRODUCTS_DIR; };
		CE01014E2368C41600783459 /* Refund+ReadOnlyType.swift */ = {isa = PBXFileReference; lastKnownFileType = sourcecode.swift; path = "Refund+ReadOnlyType.swift"; sourceTree = "<group>"; };
		CE0DB6BF233EB3F300A27E7A /* OrderRefundCondensed+ReadOnlyConvertible.swift */ = {isa = PBXFileReference; lastKnownFileType = sourcecode.swift; path = "OrderRefundCondensed+ReadOnlyConvertible.swift"; sourceTree = "<group>"; };
		CE12FBDA221F406100C59248 /* OrderStatus+ReadOnlyConvertible.swift */ = {isa = PBXFileReference; lastKnownFileType = sourcecode.swift; path = "OrderStatus+ReadOnlyConvertible.swift"; sourceTree = "<group>"; };
		CE179D54235F4E1700C24EB3 /* RefundAction.swift */ = {isa = PBXFileReference; lastKnownFileType = sourcecode.swift; path = RefundAction.swift; sourceTree = "<group>"; };
		CE179D56235F4E7500C24EB3 /* RefundStore.swift */ = {isa = PBXFileReference; lastKnownFileType = sourcecode.swift; path = RefundStore.swift; sourceTree = "<group>"; };
		CE3B7AD42225EBF10050FE4B /* OrderStatusAction.swift */ = {isa = PBXFileReference; lastKnownFileType = sourcecode.swift; path = OrderStatusAction.swift; sourceTree = "<group>"; };
		CE3B7AD62225ECA90050FE4B /* OrderStatusStore.swift */ = {isa = PBXFileReference; lastKnownFileType = sourcecode.swift; path = OrderStatusStore.swift; sourceTree = "<group>"; };
		CE3B7AD82229C3570050FE4B /* OrderStatus+ReadOnlyType.swift */ = {isa = PBXFileReference; lastKnownFileType = sourcecode.swift; path = "OrderStatus+ReadOnlyType.swift"; sourceTree = "<group>"; };
		CE43A90122A072D800A4FF29 /* ProductDownload+ReadOnlyConvertible.swift */ = {isa = PBXFileReference; lastKnownFileType = sourcecode.swift; path = "ProductDownload+ReadOnlyConvertible.swift"; sourceTree = "<group>"; };
		CE4FD44F2350F27C00A16B31 /* OrderItemTax+ReadOnlyConvertible.swift */ = {isa = PBXFileReference; lastKnownFileType = sourcecode.swift; path = "OrderItemTax+ReadOnlyConvertible.swift"; sourceTree = "<group>"; };
		CE4FD4512350FB5400A16B31 /* OrderItemTaxRefund+ReadOnlyConvertible.swift */ = {isa = PBXFileReference; lastKnownFileType = sourcecode.swift; path = "OrderItemTaxRefund+ReadOnlyConvertible.swift"; sourceTree = "<group>"; };
		CE4FD4532350FC0100A16B31 /* OrderItemRefund+ReadOnlyConvertible.swift */ = {isa = PBXFileReference; lastKnownFileType = sourcecode.swift; path = "OrderItemRefund+ReadOnlyConvertible.swift"; sourceTree = "<group>"; };
		CE4FD4552350FD4800A16B31 /* Refund+ReadOnlyConvertible.swift */ = {isa = PBXFileReference; lastKnownFileType = sourcecode.swift; path = "Refund+ReadOnlyConvertible.swift"; sourceTree = "<group>"; };
		CE5F9A7922B2D455001755E8 /* Array+Helpers.swift */ = {isa = PBXFileReference; lastKnownFileType = sourcecode.swift; path = "Array+Helpers.swift"; sourceTree = "<group>"; };
		CECC503F23675DF4004540EA /* RefundStoreTests.swift */ = {isa = PBXFileReference; lastKnownFileType = sourcecode.swift; path = RefundStoreTests.swift; sourceTree = "<group>"; };
		D80F7589223F72AA002F4A3B /* ShipmentTrackingProviderGroup+ReadOnlyConvertible.swift */ = {isa = PBXFileReference; lastKnownFileType = sourcecode.swift; path = "ShipmentTrackingProviderGroup+ReadOnlyConvertible.swift"; sourceTree = "<group>"; };
		D80F758B223F74B6002F4A3B /* ShipmentTrackingProvider+ReadOnlyConvertible.swift */ = {isa = PBXFileReference; lastKnownFileType = sourcecode.swift; path = "ShipmentTrackingProvider+ReadOnlyConvertible.swift"; sourceTree = "<group>"; };
		D831E2E1230E3513000037D0 /* ProductReviewStore.swift */ = {isa = PBXFileReference; lastKnownFileType = sourcecode.swift; path = ProductReviewStore.swift; sourceTree = "<group>"; };
		D831E2E3230E3524000037D0 /* ProductReviewAction.swift */ = {isa = PBXFileReference; lastKnownFileType = sourcecode.swift; path = ProductReviewAction.swift; sourceTree = "<group>"; };
		D831E2E5230E7149000037D0 /* ProductReview+ReadOnlyConvertible.swift */ = {isa = PBXFileReference; lastKnownFileType = sourcecode.swift; path = "ProductReview+ReadOnlyConvertible.swift"; sourceTree = "<group>"; };
		D831E2E7230E74EF000037D0 /* ProductReviewStoreTests.swift */ = {isa = PBXFileReference; lastKnownFileType = sourcecode.swift; path = ProductReviewStoreTests.swift; sourceTree = "<group>"; };
		D849A1442320E565006CB84F /* ProductReview+ReadOnlyType.swift */ = {isa = PBXFileReference; lastKnownFileType = sourcecode.swift; path = "ProductReview+ReadOnlyType.swift"; sourceTree = "<group>"; };
		D8736B6C22F0CE0900A14A29 /* OrderCount+ReadOnlyConvertible.swift */ = {isa = PBXFileReference; lastKnownFileType = sourcecode.swift; path = "OrderCount+ReadOnlyConvertible.swift"; sourceTree = "<group>"; };
		D8736B6E22F0CE5200A14A29 /* OrderCountItem+ReadOnlyConvertible.swift */ = {isa = PBXFileReference; lastKnownFileType = sourcecode.swift; path = "OrderCountItem+ReadOnlyConvertible.swift"; sourceTree = "<group>"; };
		D8736B7222F1F41B00A14A29 /* OrderCount+ReadOnlyType.swift */ = {isa = PBXFileReference; lastKnownFileType = sourcecode.swift; path = "OrderCount+ReadOnlyType.swift"; sourceTree = "<group>"; };
		D87F614922657A690031A13B /* AppSettingsAction.swift */ = {isa = PBXFileReference; lastKnownFileType = sourcecode.swift; path = AppSettingsAction.swift; sourceTree = "<group>"; };
		D87F614B22657B150031A13B /* AppSettingsStore.swift */ = {isa = PBXFileReference; lastKnownFileType = sourcecode.swift; path = AppSettingsStore.swift; sourceTree = "<group>"; };
		D87F615D2265B1BC0031A13B /* AppSettingsStoreTests.swift */ = {isa = PBXFileReference; lastKnownFileType = sourcecode.swift; path = AppSettingsStoreTests.swift; sourceTree = "<group>"; };
		D87F615F2265B2400031A13B /* shipment-provider.plist */ = {isa = PBXFileReference; fileEncoding = 4; lastKnownFileType = text.plist.xml; path = "shipment-provider.plist"; sourceTree = "<group>"; };
		D8BD6A4B229D07C8007CAD6C /* custom-shipment-provider.plist */ = {isa = PBXFileReference; fileEncoding = 4; lastKnownFileType = text.plist.xml; path = "custom-shipment-provider.plist"; sourceTree = "<group>"; };
		D8C11A4F22DF2D9400D4A88D /* StatsStoreV4.swift */ = {isa = PBXFileReference; lastKnownFileType = sourcecode.swift; path = StatsStoreV4.swift; sourceTree = "<group>"; };
		D8C11A5122DF2DA200D4A88D /* StatsActionV4.swift */ = {isa = PBXFileReference; lastKnownFileType = sourcecode.swift; path = StatsActionV4.swift; sourceTree = "<group>"; };
		D8C11A5322DFAE9500D4A88D /* OrderStatsV4+ReadOnlyConvertible.swift */ = {isa = PBXFileReference; lastKnownFileType = sourcecode.swift; path = "OrderStatsV4+ReadOnlyConvertible.swift"; sourceTree = "<group>"; };
		D8C11A5522DFB0BE00D4A88D /* OrderStatsV4Totals+ReadOnlyConvertible.swift */ = {isa = PBXFileReference; lastKnownFileType = sourcecode.swift; path = "OrderStatsV4Totals+ReadOnlyConvertible.swift"; sourceTree = "<group>"; };
		D8C11A5722DFB2FF00D4A88D /* OrderStatsV4Interval+ReadOnlyConvertible.swift */ = {isa = PBXFileReference; lastKnownFileType = sourcecode.swift; path = "OrderStatsV4Interval+ReadOnlyConvertible.swift"; sourceTree = "<group>"; };
		D8C11A5922DFC21600D4A88D /* StatsStoreV4Tests.swift */ = {isa = PBXFileReference; lastKnownFileType = sourcecode.swift; path = StatsStoreV4Tests.swift; sourceTree = "<group>"; };
/* End PBXFileReference section */

/* Begin PBXFrameworksBuildPhase section */
		B5C9DDF12087FEC0006B910A /* Frameworks */ = {
			isa = PBXFrameworksBuildPhase;
			buildActionMask = 2147483647;
			files = (
				B5B19DE220E6A45E00899568 /* Networking.framework in Frameworks */,
				B5B19DE020E6A45900899568 /* Storage.framework in Frameworks */,
				0E67B79585034C4DD75C8117 /* Pods_Yosemite.framework in Frameworks */,
			);
			runOnlyForDeploymentPostprocessing = 0;
		};
		B5C9DDFB2087FEC0006B910A /* Frameworks */ = {
			isa = PBXFrameworksBuildPhase;
			buildActionMask = 2147483647;
			files = (
				B5C9DDFF2087FEC0006B910A /* Yosemite.framework in Frameworks */,
				36941EA7B9242CAB1FF828BC /* Pods_YosemiteTests.framework in Frameworks */,
			);
			runOnlyForDeploymentPostprocessing = 0;
		};
/* End PBXFrameworksBuildPhase section */

/* Begin PBXGroup section */
		0202B68E238790B900F3EBE0 /* PListStorage */ = {
			isa = PBXGroup;
			children = (
				0202B68F238790E200F3EBE0 /* ProductsVisibilityPListWrapper.swift */,
			);
			path = PListStorage;
			sourceTree = "<group>";
		};
		0212AC5F242C680800C51F6C /* Enums */ = {
			isa = PBXGroup;
			children = (
				0212AC5D242C67FA00C51F6C /* ProductsSortOrder.swift */,
			);
			path = Enums;
			sourceTree = "<group>";
		};
		0212AC60242C689600C51F6C /* Products */ = {
			isa = PBXGroup;
			children = (
				0212AC61242C68B600C51F6C /* ResultsController+SortProducts.swift */,
				0248B3642459018100A271A4 /* ResultsController+FilterProducts.swift */,
			);
			path = Products;
			sourceTree = "<group>";
		};
		0212AC65242C798500C51F6C /* Products */ = {
			isa = PBXGroup;
			children = (
				0212AC66242C799B00C51F6C /* ResultsController+StorageProductTests.swift */,
				0248B3662459020500A271A4 /* ResultsController+FilterProductTests.swift */,
			);
			path = Products;
			sourceTree = "<group>";
		};
		021C7BF0238632F900A3BCBD /* Updaters */ = {
			isa = PBXGroup;
			children = (
				021C7BF12386332C00A3BCBD /* ProductUpdater.swift */,
				26577516243D5E42003168A5 /* ProductCategoryUpdated.swift */,
			);
			path = Updaters;
			sourceTree = "<group>";
		};
		021C7BF32386360D00A3BCBD /* Updaters */ = {
			isa = PBXGroup;
			children = (
				021C7BF42386362A00A3BCBD /* Product+UpdaterTestCases.swift */,
			);
			path = Updaters;
			sourceTree = "<group>";
		};
		0225511F22FC2ED000D98613 /* Extensions */ = {
			isa = PBXGroup;
			children = (
				0225512022FC2F3000D98613 /* OrderStatsV4Interval+Date.swift */,
				02E493EA245C0DCC000AEA9E /* Product+Settings.swift */,
			);
			path = Extensions;
			sourceTree = "<group>";
		};
		0225512222FC310200D98613 /* Model */ = {
			isa = PBXGroup;
			children = (
				021C7BF32386360D00A3BCBD /* Updaters */,
				029B00A5230D64CD00B0AE66 /* Enums */,
				0225512322FC310E00D98613 /* Extensions */,
			);
			path = Model;
			sourceTree = "<group>";
		};
		0225512322FC310E00D98613 /* Extensions */ = {
			isa = PBXGroup;
			children = (
				0225512422FC312400D98613 /* OrderStatsV4Interval+DateTests.swift */,
				02E493EC245C0EBC000AEA9E /* Product+SettingsTests.swift */,
			);
			path = Extensions;
			sourceTree = "<group>";
		};
		0232372722F7DA5500715FAB /* Enums */ = {
			isa = PBXGroup;
			children = (
				0232372822F7DA6E00715FAB /* StatsTimeRangeV4.swift */,
			);
			path = Enums;
			sourceTree = "<group>";
		};
		029B00A5230D64CD00B0AE66 /* Enums */ = {
			isa = PBXGroup;
			children = (
				029B00A6230D64E800B0AE66 /* StatsTimeRangeTests.swift */,
			);
			path = Enums;
			sourceTree = "<group>";
		};
		02E262BB238CE45300B79588 /* ShippingSettings */ = {
			isa = PBXGroup;
			children = (
				02E262BC238CE46A00B79588 /* ShippingSettingsService.swift */,
				02E262C1238CF74D00B79588 /* StorageShippingSettingsService.swift */,
			);
			path = ShippingSettings;
			sourceTree = "<group>";
		};
		02E262BE238CE7EA00B79588 /* ShippingSettings */ = {
			isa = PBXGroup;
			children = (
				02E262BF238CE80100B79588 /* StorageShippingSettingsServiceTests.swift */,
			);
			path = ShippingSettings;
			sourceTree = "<group>";
		};
		02FF054423D983C40058E6E7 /* Media */ = {
			isa = PBXGroup;
			children = (
				02FF054823D983F30058E6E7 /* ExportableAsset.swift */,
				02FF054723D983F30058E6E7 /* FileManager+URL.swift */,
				02FF054923D983F30058E6E7 /* MediaAssetExporter.swift */,
				02FF054C23D983F30058E6E7 /* MediaExport.swift */,
				02FF054A23D983F30058E6E7 /* MediaExportService.swift */,
				02FF054523D983F30058E6E7 /* MediaFileManager.swift */,
				02FF054623D983F30058E6E7 /* MediaImageExporter.swift */,
				02FF054B23D983F30058E6E7 /* URL+Media.swift */,
				02FF056023D98FD40058E6E7 /* ImageSourceWriter.swift */,
				0218B4ED242E08B20083A847 /* MediaType.swift */,
				0218B4EF242E091C0083A847 /* Media+MediaType.swift */,
				02124DAD2431C11500980D74 /* Media+ProductImage.swift */,
			);
			path = Media;
			sourceTree = "<group>";
		};
		02FF055723D984500058E6E7 /* Media */ = {
			isa = PBXGroup;
			children = (
				02FF055A23D9846A0058E6E7 /* FileManager+URLTests.swift */,
				02FF055823D9846A0058E6E7 /* MediaDirectoryTests.swift */,
				02FF055923D9846A0058E6E7 /* MediaFileManagerTests.swift */,
				02FF055E23D985710058E6E7 /* URL+MediaTests.swift */,
				02FF056823DECD5B0058E6E7 /* MediaImageExporterTests.swift */,
				02F096C3240670A400C0C1D5 /* Media+Equatable.swift */,
				0218B4F1242E09E80083A847 /* MediaTypeTests.swift */,
				02124DAB24318D6B00980D74 /* Media+MediaTypeTests.swift */,
				02124DAF2431C18700980D74 /* Media+ProductImageTests.swift */,
			);
			path = Media;
			sourceTree = "<group>";
		};
		45739F35243767FE00480C95 /* Products */ = {
			isa = PBXGroup;
			children = (
				45739F362437680F00480C95 /* ProductSettings.swift */,
			);
			path = Products;
			sourceTree = "<group>";
		};
		B52E002C2119E6C000700FDE /* Internal */ = {
			isa = PBXGroup;
			children = (
				B5F2AE9620EBB54A00FEDC59 /* FetchedResultsControllerDelegateWrapper.swift */,
				B52E002A2119E64800700FDE /* ManagedObjectsDidChangeNotification.swift */,
			);
			path = Internal;
			sourceTree = "<group>";
		};
		B52E0035211A44F800700FDE /* Storage */ = {
			isa = PBXGroup;
			children = (
				B5EED1A720F4F3CF00652449 /* Account+ReadOnlyConvertible.swift */,
				93E75079226E2D6C00BAF88A /* AccountSettings+ReadOnlyConvertible.swift */,
				74B2601E2188A92A0041793A /* Note+ReadOnlyConvertible.swift */,
				74D7F29A20F6A7FB0058B2F0 /* Order+ReadOnlyConvertible.swift */,
				D8736B6C22F0CE0900A14A29 /* OrderCount+ReadOnlyConvertible.swift */,
				D8736B6E22F0CE5200A14A29 /* OrderCountItem+ReadOnlyConvertible.swift */,
				74685D4F20F7F3CE008958C1 /* OrderCoupon+ReadOnlyConvertible.swift */,
				74685D4D20F7EFA7008958C1 /* OrderItem+ReadOnlyConvertible.swift */,
				CE4FD44F2350F27C00A16B31 /* OrderItemTax+ReadOnlyConvertible.swift */,
				CE4FD4532350FC0100A16B31 /* OrderItemRefund+ReadOnlyConvertible.swift */,
				CE4FD4512350FB5400A16B31 /* OrderItemTaxRefund+ReadOnlyConvertible.swift */,
				74B7D6AF20F910AF002667AC /* OrderNote+ReadOnlyConvertible.swift */,
				CE0DB6BF233EB3F300A27E7A /* OrderRefundCondensed+ReadOnlyConvertible.swift */,
				74FD596C216FB6ED00A5AE83 /* OrderStats+ReadOnlyConvertible.swift */,
				74FD596D216FB6ED00A5AE83 /* OrderStatsItem+ReadOnlyConvertible.swift */,
				D8C11A5322DFAE9500D4A88D /* OrderStatsV4+ReadOnlyConvertible.swift */,
				D8C11A5722DFB2FF00D4A88D /* OrderStatsV4Interval+ReadOnlyConvertible.swift */,
				D8C11A5522DFB0BE00D4A88D /* OrderStatsV4Totals+ReadOnlyConvertible.swift */,
				CE12FBDA221F406100C59248 /* OrderStatus+ReadOnlyConvertible.swift */,
				749375032249691D007D85D1 /* Product+ReadOnlyConvertible.swift */,
				7493750B224987D9007D85D1 /* ProductAttribute+ReadOnlyConvertible.swift */,
				7493750922498700007D85D1 /* ProductCategory+ReadOnlyConvertible.swift */,
				7493750F22498AB1007D85D1 /* ProductDefaultAttribute+ReadOnlyConvertible.swift */,
				74937507224985BB007D85D1 /* ProductDimensions+ReadOnlyConvertible.swift */,
				CE43A90122A072D800A4FF29 /* ProductDownload+ReadOnlyConvertible.swift */,
				7493750D224988DE007D85D1 /* ProductImage+ReadOnlyConvertible.swift */,
				D831E2E5230E7149000037D0 /* ProductReview+ReadOnlyConvertible.swift */,
				7493751122498B2C007D85D1 /* ProductTag+ReadOnlyConvertible.swift */,
				CE4FD4552350FD4800A16B31 /* Refund+ReadOnlyConvertible.swift */,
				74D42DBB221C983F00B4977D /* ShipmentTracking+ReadOnlyConvertible.swift */,
				D80F758B223F74B6002F4A3B /* ShipmentTrackingProvider+ReadOnlyConvertible.swift */,
				D80F7589223F72AA002F4A3B /* ShipmentTrackingProviderGroup+ReadOnlyConvertible.swift */,
				45E18631237046CB009241F3 /* ShippingLine+ReadOnlyConvertible.swift */,
				B505254B20EE6491008090F5 /* Site+ReadOnlyConvertible.swift */,
				7492FAD8217FAD1000ED2C69 /* SiteSetting+ReadOnlyConvertible.swift */,
				744A3216216D55F80051439B /* SiteVisitStats+ReadOnlyConvertible.swift */,
				744A3217216D55F80051439B /* SiteVisitStatsItem+ReadOnlyConvertible.swift */,
				7455D4662141B57600FA8C1F /* TopEarnerStats+ReadOnlyConvertible.swift */,
				7455D4682141B59E00FA8C1F /* TopEarnerStatsItem+ReadOnlyConvertible.swift */,
				026CF629237D92C6009563D4 /* ProductVariation+ReadOnlyConvertible.swift */,
				026CF62B237D92DC009563D4 /* ProductVariationAttribute+ReadOnlyConvertible.swift */,
				025CA2CD238F53CB00B05C81 /* ProductShippingClass+ReadOnlyConvertible.swift */,
				450106862399AB3F00E24722 /* TaxClass+ReadOnlyConvertible.swift */,
			);
			path = Storage;
			sourceTree = "<group>";
		};
		B52E0036211A44FE00700FDE /* ReadOnly */ = {
			isa = PBXGroup;
			children = (
				B52E002F211A439E00700FDE /* Account+ReadOnlyType.swift */,
				74B260202188B5F30041793A /* Note+ReadOnlyType.swift */,
				B52E0031211A440D00700FDE /* Order+ReadOnlyType.swift */,
				D8736B7222F1F41B00A14A29 /* OrderCount+ReadOnlyType.swift */,
				74858DB321C02B5A00754F3E /* OrderNote+ReadOnlyType.swift */,
				74FD596A216FB65900A5AE83 /* OrderStats+ReadOnlyType.swift */,
				CE3B7AD82229C3570050FE4B /* OrderStatus+ReadOnlyType.swift */,
				74937501224968F8007D85D1 /* Product+ReadOnlyType.swift */,
				D849A1442320E565006CB84F /* ProductReview+ReadOnlyType.swift */,
				CE01014E2368C41600783459 /* Refund+ReadOnlyType.swift */,
				74D42DB9221C978D00B4977D /* ShipmentTracking+ReadOnlyType.swift */,
				B52E0033211A449600700FDE /* Site+ReadOnlyType.swift */,
				7492FADA217FAE4D00ED2C69 /* SiteSetting+ReadOnlyType.swift */,
				744A321A216D57D30051439B /* SiteVisitStats+ReadOnlyType.swift */,
				749737662141CC8B0008C490 /* TopEarnerStats+ReadOnlyType.swift */,
			);
			path = ReadOnly;
			sourceTree = "<group>";
		};
		B53D89E720E6C7DC00F90866 /* Model */ = {
			isa = PBXGroup;
			children = (
				45739F35243767FE00480C95 /* Products */,
				021C7BF0238632F900A3BCBD /* Updaters */,
				0225511F22FC2ED000D98613 /* Extensions */,
				0232372722F7DA5500715FAB /* Enums */,
				B52E0036211A44FE00700FDE /* ReadOnly */,
				B52E0035211A44F800700FDE /* Storage */,
				B53D89E420E6C22B00F90866 /* Model.swift */,
			);
			path = Model;
			sourceTree = "<group>";
		};
		B56C1EBC20EABD1C00D749F9 /* Tools */ = {
			isa = PBXGroup;
			children = (
				02FF054423D983C40058E6E7 /* Media */,
				0212AC60242C689600C51F6C /* Products */,
				02E262BB238CE45300B79588 /* ShippingSettings */,
				B52E002C2119E6C000700FDE /* Internal */,
				B5631ECC2114DF8C008D3535 /* EntityListener.swift */,
				B56C1EBD20EABD2B00D749F9 /* ResultsController.swift */,
				B56C1EC120EAE2E500D749F9 /* ReadOnlyConvertible.swift */,
				B52E002D211A3F5500700FDE /* ReadOnlyType.swift */,
			);
			path = Tools;
			sourceTree = "<group>";
		};
		B5BC736320D1A98500B5B6FA /* Stores */ = {
			isa = PBXGroup;
			children = (
				0212AC5F242C680800C51F6C /* Enums */,
				B5BC736420D1A98500B5B6FA /* AccountStore.swift */,
				D87F614B22657B150031A13B /* AppSettingsStore.swift */,
				02BA23C122EEEABC009539E7 /* AvailabilityStore.swift */,
				741F34812195EA71005F5BD9 /* CommentStore.swift */,
				7471401221877A8B009A11CC /* NotificationStore.swift */,
				74A7688B20D45EBA00F9D437 /* OrderStore.swift */,
				7499936520EFBC7200CF01CD /* OrderNoteStore.swift */,
				CE3B7AD62225ECA90050FE4B /* OrderStatusStore.swift */,
				749374FD2249601F007D85D1 /* ProductStore.swift */,
				D831E2E1230E3513000037D0 /* ProductReviewStore.swift */,
				261F94E5242EFF8700762B58 /* ProductCategoryStore.swift */,
				CE179D56235F4E7500C24EB3 /* RefundStore.swift */,
				453305F6245AE68C00264E50 /* SitePostStore.swift */,
				7492FADC217FAF5C00ED2C69 /* SettingStore.swift */,
				74D7FFF9221F01E90008CC0E /* ShipmentStore.swift */,
				74A18C552113827E00DCF8A8 /* StatsStore.swift */,
				D8C11A4F22DF2D9400D4A88D /* StatsStoreV4.swift */,
				025CA2C9238F515600B05C81 /* ProductShippingClassStore.swift */,
				026CF625237D8EFB009563D4 /* ProductVariationStore.swift */,
				45010692239A6C9F00E24722 /* TaxClassStore.swift */,
				02FF056423DE9C8B0058E6E7 /* MediaStore.swift */,
			);
			path = Stores;
			sourceTree = "<group>";
		};
		B5BC736620D1AA8F00B5B6FA /* Stores */ = {
			isa = PBXGroup;
			children = (
				D87F615D2265B1BC0031A13B /* AppSettingsStoreTests.swift */,
				0202B6982387B01500F3EBE0 /* AppSettingsStoreTests+ProductsVisibility.swift */,
				02DA641A2313D6D200284168 /* AppSettingsStoreTests+StatsVersion.swift */,
				B5BC736720D1AA8F00B5B6FA /* AccountStoreTests.swift */,
				741F34832195F752005F5BD9 /* CommentStoreTests.swift */,
				748525AB218A45360036DF75 /* NotificationStoreTests.swift */,
				74A7688D20D45ED400F9D437 /* OrderStoreTests.swift */,
				573B448A2424082B00E71ADC /* OrderStoreTests+FetchFilteredAndAllOrders.swift */,
				7499936720EFC0ED00CF01CD /* OrderNoteStoreTests.swift */,
				7455262F22305F88003F8932 /* OrderStatusStoreTests.swift */,
				744914F6224AD2AF00546DE4 /* ProductStoreTests.swift */,
				D831E2E7230E74EF000037D0 /* ProductReviewStoreTests.swift */,
				265BC9FF24301ACD004E53EE /* ProductCategoryStoreTests.swift */,
				CECC503F23675DF4004540EA /* RefundStoreTests.swift */,
				7492FAE0217FB87100ED2C69 /* SettingStoreTests.swift */,
				7499A9EC2220527500D8FDFA /* ShipmentStoreTests.swift */,
				453305FA245AEDCB00264E50 /* SitePostStoreTests.swift */,
				028BCE2322DE22BB00056966 /* SiteVisitStatsStoreErrorTests.swift */,
				7495C5282114979D00CDD33B /* StatsStoreTests.swift */,
				D8C11A5922DFC21600D4A88D /* StatsStoreV4Tests.swift */,
				02BA23C522EEF092009539E7 /* StatsV4AvailabilityStoreTests.swift */,
				026D52BF238235930092AE05 /* ProductVariationStoreTests.swift */,
				025CA2CF238F54E800B05C81 /* ProductShippingClassStoreTests.swift */,
				45ED4F15239E939A004F1BE3 /* TaxClassStoreTests.swift */,
				020B2F9523BDE4DD00BD79AD /* ProductStoreTests+Validation.swift */,
				02FF056623DEB2180058E6E7 /* MediaStoreTests.swift */,
				0212AC63242C6FC300C51F6C /* ProductStore+ProductsSortOrderTests.swift */,
				0248B36824590FC300A271A4 /* ProductStore+FilterProductsTests.swift */,
			);
			path = Stores;
			sourceTree = "<group>";
		};
		B5BC736C20D1AB3500B5B6FA /* Settings */ = {
			isa = PBXGroup;
			children = (
				B5BC736D20D1AB3500B5B6FA /* Constants.swift */,
			);
			path = Settings;
			sourceTree = "<group>";
		};
		B5C4EB7720D17329002AC0AF /* Frameworks */ = {
			isa = PBXGroup;
			children = (
				B5B19DE120E6A45E00899568 /* Networking.framework */,
				B5B19DDF20E6A45900899568 /* Storage.framework */,
				C25501C7F936D2FD32FAF3F4 /* Pods_Yosemite.framework */,
				991BBCE6E4A92F0A028885D8 /* Pods_YosemiteTests.framework */,
			);
			name = Frameworks;
			sourceTree = "<group>";
		};
		B5C9DDEB2087FEC0006B910A = {
			isa = PBXGroup;
			children = (
				B5C9DDF72087FEC0006B910A /* Yosemite */,
				B5C9DE022087FEC0006B910A /* YosemiteTests */,
				B5C9DDF62087FEC0006B910A /* Products */,
				B5C4EB7720D17329002AC0AF /* Frameworks */,
				E35A5B190486BCE158B0320B /* Pods */,
			);
			sourceTree = "<group>";
		};
		B5C9DDF62087FEC0006B910A /* Products */ = {
			isa = PBXGroup;
			children = (
				B5C9DDF52087FEC0006B910A /* Yosemite.framework */,
				B5C9DDFE2087FEC0006B910A /* YosemiteTests.xctest */,
			);
			name = Products;
			sourceTree = "<group>";
		};
		B5C9DDF72087FEC0006B910A /* Yosemite */ = {
			isa = PBXGroup;
			children = (
				0202B68E238790B900F3EBE0 /* PListStorage */,
				B5C9DE132087FF0E006B910A /* Internal */,
				B5C9DE0F2087FF0E006B910A /* Base */,
				B5DC3CAF20D1B8660063AC41 /* Actions */,
				B5BC736320D1A98500B5B6FA /* Stores */,
				B53D89E720E6C7DC00F90866 /* Model */,
				B56C1EBC20EABD1C00D749F9 /* Tools */,
				B546CCF12093636A007CDA5F /* Yosemite.h */,
				B5C9DDF92087FEC0006B910A /* Info.plist */,
			);
			path = Yosemite;
			sourceTree = "<group>";
		};
		B5C9DE022087FEC0006B910A /* YosemiteTests */ = {
			isa = PBXGroup;
			children = (
				B5BC71DA21139CF2005CF5AA /* Responses */,
				B5BC736C20D1AB3500B5B6FA /* Settings */,
				B5C9DE1D2087FF20006B910A /* Mockups */,
				B5C9DE192087FF20006B910A /* Base */,
				0225512222FC310200D98613 /* Model */,
				B5BC736620D1AA8F00B5B6FA /* Stores */,
				B5F2AE9320EBAD5200FEDC59 /* Tools */,
				B5C9DE052087FEC0006B910A /* Info.plist */,
				02FF056A23DED3670058E6E7 /* Media.xcassets */,
			);
			path = YosemiteTests;
			sourceTree = "<group>";
		};
		B5C9DE0F2087FF0E006B910A /* Base */ = {
			isa = PBXGroup;
			children = (
				B5C9DE102087FF0E006B910A /* Dispatcher.swift */,
				B5C9DE112087FF0E006B910A /* Store.swift */,
			);
			path = Base;
			sourceTree = "<group>";
		};
		B5C9DE132087FF0E006B910A /* Internal */ = {
			isa = PBXGroup;
			children = (
				B5B5C796208E49B600642956 /* Action+Internal.swift */,
				CE5F9A7922B2D455001755E8 /* Array+Helpers.swift */,
				B5C9DE142087FF0E006B910A /* Assert.swift */,
				933A27342222352500C2143A /* Logging.swift */,
				743057B2218B69D100441A76 /* Queue.swift */,
				02E4F5E323CD5628003B0010 /* NSOrderedSet+Array.swift */,
			);
			path = Internal;
			sourceTree = "<group>";
		};
		B5C9DE192087FF20006B910A /* Base */ = {
			isa = PBXGroup;
			children = (
				B5C9DE1A2087FF20006B910A /* DispatcherTests.swift */,
				B5C9DE1C2087FF20006B910A /* StoreTests.swift */,
			);
			path = Base;
			sourceTree = "<group>";
		};
		B5C9DE1D2087FF20006B910A /* Mockups */ = {
			isa = PBXGroup;
			children = (
				D8BD6A4B229D07C8007CAD6C /* custom-shipment-provider.plist */,
				D87F615F2265B2400031A13B /* shipment-provider.plist */,
				B5C9DE1E2087FF20006B910A /* MockupProcessor.swift */,
				B5C9DE202087FF20006B910A /* MockupAcount.swift */,
				02FF055523D984310058E6E7 /* MockupFileManager.swift */,
				02FF056E23E04F320058E6E7 /* MockMediaExportService.swift */,
				02FF056C23DEDCB90058E6E7 /* MockImageSourceWriter.swift */,
				B5C9DE212087FF20006B910A /* MockupSite.swift */,
				B5A01CA020D19C4700E3207E /* MockupStorage.swift */,
				B53A569F211245E0000776C9 /* MockupStorage+Sample.swift */,
				0202B6962387AFBF00F3EBE0 /* MockInMemoryStorage.swift */,
				020220E32396969E00290165 /* MockProduct.swift */,
				0248B36A2459127200A271A4 /* MockupNetwork+Path.swift */,
			);
			path = Mockups;
			sourceTree = "<group>";
		};
		B5DC3CAF20D1B8660063AC41 /* Actions */ = {
			isa = PBXGroup;
			children = (
				B5DC3CB020D1B8720063AC41 /* AccountAction.swift */,
				D87F614922657A690031A13B /* AppSettingsAction.swift */,
				02BA23C322EEEB3B009539E7 /* AvailabilityAction.swift */,
				741F347F2195EA62005F5BD9 /* CommentAction.swift */,
				02FF056223DE9C490058E6E7 /* MediaAction.swift */,
				7471401021877668009A11CC /* NotificationAction.swift */,
				74A7688F20D45F9300F9D437 /* OrderAction.swift */,
				7499936320EFBC1A00CF01CD /* OrderNoteAction.swift */,
				CE3B7AD42225EBF10050FE4B /* OrderStatusAction.swift */,
				749374FF2249605E007D85D1 /* ProductAction.swift */,
				D831E2E3230E3524000037D0 /* ProductReviewAction.swift */,
				261F94E3242EFA6D00762B58 /* ProductCategoryAction.swift */,
				CE179D54235F4E1700C24EB3 /* RefundAction.swift */,
				453305F8245AE6B200264E50 /* SitePostAction.swift */,
				7492FADE217FB11D00ED2C69 /* SettingAction.swift */,
				74643EE0221F567E00EDC51A /* ShipmentAction.swift */,
				74A18C57211382A000DCF8A8 /* StatsAction.swift */,
				D8C11A5122DF2DA200D4A88D /* StatsActionV4.swift */,
				026CF627237D8F30009563D4 /* ProductVariationAction.swift */,
				025CA2CB238F518600B05C81 /* ProductShippingClassAction.swift */,
				45010694239A6CDE00E24722 /* TaxClassAction.swift */,
			);
			path = Actions;
			sourceTree = "<group>";
		};
		B5F2AE9320EBAD5200FEDC59 /* Tools */ = {
			isa = PBXGroup;
			children = (
				02FF055723D984500058E6E7 /* Media */,
				0212AC65242C798500C51F6C /* Products */,
				02E262BE238CE7EA00B79588 /* ShippingSettings */,
				B54EAF2021188C470029C35E /* EntityListenerTests.swift */,
				B5F2AE9420EBAD6000FEDC59 /* ResultsControllerTests.swift */,
			);
			path = Tools;
			sourceTree = "<group>";
		};
		E35A5B190486BCE158B0320B /* Pods */ = {
			isa = PBXGroup;
			children = (
				7F47E19203B04CF6BB5EA659 /* Pods-Yosemite.debug.xcconfig */,
				93D120F57D5D14A10B3AFFFD /* Pods-Yosemite.release.xcconfig */,
				79402E7AD394EEB60C39A4B8 /* Pods-YosemiteTests.debug.xcconfig */,
				ABE0D84C5393D9EE2CCF2B7E /* Pods-YosemiteTests.release.xcconfig */,
				585B973F61632665297738A3 /* Pods-Yosemite.release-alpha.xcconfig */,
				35381AA86D039850A916E336 /* Pods-YosemiteTests.release-alpha.xcconfig */,
			);
			name = Pods;
			sourceTree = "<group>";
		};
/* End PBXGroup section */

/* Begin PBXHeadersBuildPhase section */
		B5C9DDF22087FEC0006B910A /* Headers */ = {
			isa = PBXHeadersBuildPhase;
			buildActionMask = 2147483647;
			files = (
				B546CCF22093636A007CDA5F /* Yosemite.h in Headers */,
			);
			runOnlyForDeploymentPostprocessing = 0;
		};
/* End PBXHeadersBuildPhase section */

/* Begin PBXNativeTarget section */
		B5C9DDF42087FEC0006B910A /* Yosemite */ = {
			isa = PBXNativeTarget;
			buildConfigurationList = B5C9DE092087FEC0006B910A /* Build configuration list for PBXNativeTarget "Yosemite" */;
			buildPhases = (
				D05CE52EBA8EDA14B248EF77 /* [CP] Check Pods Manifest.lock */,
				B5C9DDF02087FEC0006B910A /* Sources */,
				B5C9DDF12087FEC0006B910A /* Frameworks */,
				B5C9DDF22087FEC0006B910A /* Headers */,
				B5C9DDF32087FEC0006B910A /* Resources */,
			);
			buildRules = (
			);
			dependencies = (
			);
			name = Yosemite;
			productName = FluxC;
			productReference = B5C9DDF52087FEC0006B910A /* Yosemite.framework */;
			productType = "com.apple.product-type.framework";
		};
		B5C9DDFD2087FEC0006B910A /* YosemiteTests */ = {
			isa = PBXNativeTarget;
			buildConfigurationList = B5C9DE0C2087FEC0006B910A /* Build configuration list for PBXNativeTarget "YosemiteTests" */;
			buildPhases = (
				18AB88228C25CBAA8D621FD0 /* [CP] Check Pods Manifest.lock */,
				B5C9DDFA2087FEC0006B910A /* Sources */,
				B5C9DDFB2087FEC0006B910A /* Frameworks */,
				B5C9DDFC2087FEC0006B910A /* Resources */,
				8EA29A17ED8EE4344F10161F /* [CP] Embed Pods Frameworks */,
			);
			buildRules = (
			);
			dependencies = (
				B5C9DE012087FEC0006B910A /* PBXTargetDependency */,
			);
			name = YosemiteTests;
			productName = FluxCTests;
			productReference = B5C9DDFE2087FEC0006B910A /* YosemiteTests.xctest */;
			productType = "com.apple.product-type.bundle.unit-test";
		};
/* End PBXNativeTarget section */

/* Begin PBXProject section */
		B5C9DDEC2087FEC0006B910A /* Project object */ = {
			isa = PBXProject;
			attributes = {
				LastSwiftUpdateCheck = 0930;
				LastUpgradeCheck = 0930;
				ORGANIZATIONNAME = Automattic;
				TargetAttributes = {
					B5C9DDF42087FEC0006B910A = {
						CreatedOnToolsVersion = 9.3;
						LastSwiftMigration = 1020;
					};
					B5C9DDFD2087FEC0006B910A = {
						CreatedOnToolsVersion = 9.3;
						LastSwiftMigration = 1020;
					};
				};
			};
			buildConfigurationList = B5C9DDEF2087FEC0006B910A /* Build configuration list for PBXProject "Yosemite" */;
			compatibilityVersion = "Xcode 9.3";
			developmentRegion = en;
			hasScannedForEncodings = 0;
			knownRegions = (
				en,
				Base,
			);
			mainGroup = B5C9DDEB2087FEC0006B910A;
			productRefGroup = B5C9DDF62087FEC0006B910A /* Products */;
			projectDirPath = "";
			projectRoot = "";
			targets = (
				B5C9DDF42087FEC0006B910A /* Yosemite */,
				B5C9DDFD2087FEC0006B910A /* YosemiteTests */,
			);
		};
/* End PBXProject section */

/* Begin PBXResourcesBuildPhase section */
		B5C9DDF32087FEC0006B910A /* Resources */ = {
			isa = PBXResourcesBuildPhase;
			buildActionMask = 2147483647;
			files = (
			);
			runOnlyForDeploymentPostprocessing = 0;
		};
		B5C9DDFC2087FEC0006B910A /* Resources */ = {
			isa = PBXResourcesBuildPhase;
			buildActionMask = 2147483647;
			files = (
				D8BD6A4C229D07C9007CAD6C /* custom-shipment-provider.plist in Resources */,
				B5BC71DD21139EDD005CF5AA /* Responses in Resources */,
				02FF056B23DED3670058E6E7 /* Media.xcassets in Resources */,
				D87F61602265B2400031A13B /* shipment-provider.plist in Resources */,
			);
			runOnlyForDeploymentPostprocessing = 0;
		};
/* End PBXResourcesBuildPhase section */

/* Begin PBXShellScriptBuildPhase section */
		18AB88228C25CBAA8D621FD0 /* [CP] Check Pods Manifest.lock */ = {
			isa = PBXShellScriptBuildPhase;
			buildActionMask = 2147483647;
			files = (
			);
			inputPaths = (
				"${PODS_PODFILE_DIR_PATH}/Podfile.lock",
				"${PODS_ROOT}/Manifest.lock",
			);
			name = "[CP] Check Pods Manifest.lock";
			outputPaths = (
				"$(DERIVED_FILE_DIR)/Pods-YosemiteTests-checkManifestLockResult.txt",
			);
			runOnlyForDeploymentPostprocessing = 0;
			shellPath = /bin/sh;
			shellScript = "diff \"${PODS_PODFILE_DIR_PATH}/Podfile.lock\" \"${PODS_ROOT}/Manifest.lock\" > /dev/null\nif [ $? != 0 ] ; then\n    # print error to STDERR\n    echo \"error: The sandbox is not in sync with the Podfile.lock. Run 'pod install' or update your CocoaPods installation.\" >&2\n    exit 1\nfi\n# This output is used by Xcode 'outputs' to avoid re-running this script phase.\necho \"SUCCESS\" > \"${SCRIPT_OUTPUT_FILE_0}\"\n";
			showEnvVarsInLog = 0;
		};
		8EA29A17ED8EE4344F10161F /* [CP] Embed Pods Frameworks */ = {
			isa = PBXShellScriptBuildPhase;
			buildActionMask = 2147483647;
			files = (
			);
			inputFileListPaths = (
				"${PODS_ROOT}/Target Support Files/Pods-YosemiteTests/Pods-YosemiteTests-frameworks-${CONFIGURATION}-input-files.xcfilelist",
			);
			name = "[CP] Embed Pods Frameworks";
			outputFileListPaths = (
				"${PODS_ROOT}/Target Support Files/Pods-YosemiteTests/Pods-YosemiteTests-frameworks-${CONFIGURATION}-output-files.xcfilelist",
			);
			runOnlyForDeploymentPostprocessing = 0;
			shellPath = /bin/sh;
			shellScript = "\"${PODS_ROOT}/Target Support Files/Pods-YosemiteTests/Pods-YosemiteTests-frameworks.sh\"\n";
			showEnvVarsInLog = 0;
		};
		D05CE52EBA8EDA14B248EF77 /* [CP] Check Pods Manifest.lock */ = {
			isa = PBXShellScriptBuildPhase;
			buildActionMask = 2147483647;
			files = (
			);
			inputPaths = (
				"${PODS_PODFILE_DIR_PATH}/Podfile.lock",
				"${PODS_ROOT}/Manifest.lock",
			);
			name = "[CP] Check Pods Manifest.lock";
			outputPaths = (
				"$(DERIVED_FILE_DIR)/Pods-Yosemite-checkManifestLockResult.txt",
			);
			runOnlyForDeploymentPostprocessing = 0;
			shellPath = /bin/sh;
			shellScript = "diff \"${PODS_PODFILE_DIR_PATH}/Podfile.lock\" \"${PODS_ROOT}/Manifest.lock\" > /dev/null\nif [ $? != 0 ] ; then\n    # print error to STDERR\n    echo \"error: The sandbox is not in sync with the Podfile.lock. Run 'pod install' or update your CocoaPods installation.\" >&2\n    exit 1\nfi\n# This output is used by Xcode 'outputs' to avoid re-running this script phase.\necho \"SUCCESS\" > \"${SCRIPT_OUTPUT_FILE_0}\"\n";
			showEnvVarsInLog = 0;
		};
/* End PBXShellScriptBuildPhase section */

/* Begin PBXSourcesBuildPhase section */
		B5C9DDF02087FEC0006B910A /* Sources */ = {
			isa = PBXSourcesBuildPhase;
			buildActionMask = 2147483647;
			files = (
				7492FADD217FAF5C00ED2C69 /* SettingStore.swift in Sources */,
				02FF054F23D983F30058E6E7 /* FileManager+URL.swift in Sources */,
				B52E0032211A440D00700FDE /* Order+ReadOnlyType.swift in Sources */,
				261F94E4242EFA6D00762B58 /* ProductCategoryAction.swift in Sources */,
				02E262BD238CE46A00B79588 /* ShippingSettingsService.swift in Sources */,
				B5C9DE152087FF0E006B910A /* Dispatcher.swift in Sources */,
				B52E0030211A439E00700FDE /* Account+ReadOnlyType.swift in Sources */,
				744A3218216D55F80051439B /* SiteVisitStats+ReadOnlyConvertible.swift in Sources */,
				45E18632237046CB009241F3 /* ShippingLine+ReadOnlyConvertible.swift in Sources */,
				7493750A22498700007D85D1 /* ProductCategory+ReadOnlyConvertible.swift in Sources */,
				D8C11A5622DFB0BE00D4A88D /* OrderStatsV4Totals+ReadOnlyConvertible.swift in Sources */,
				74685D4E20F7EFA7008958C1 /* OrderItem+ReadOnlyConvertible.swift in Sources */,
				7471401121877668009A11CC /* NotificationAction.swift in Sources */,
				453305F9245AE6B200264E50 /* SitePostAction.swift in Sources */,
				CE4FD4522350FB5400A16B31 /* OrderItemTaxRefund+ReadOnlyConvertible.swift in Sources */,
				02FF055223D983F30058E6E7 /* MediaExportService.swift in Sources */,
				45010695239A6CDE00E24722 /* TaxClassAction.swift in Sources */,
				CE4FD4562350FD4800A16B31 /* Refund+ReadOnlyConvertible.swift in Sources */,
				74FD596F216FB6ED00A5AE83 /* OrderStatsItem+ReadOnlyConvertible.swift in Sources */,
				CE3B7AD92229C3570050FE4B /* OrderStatus+ReadOnlyType.swift in Sources */,
				026CF62C237D92DC009563D4 /* ProductVariationAttribute+ReadOnlyConvertible.swift in Sources */,
				74B7D6B020F910AF002667AC /* OrderNote+ReadOnlyConvertible.swift in Sources */,
				74B2601F2188A92A0041793A /* Note+ReadOnlyConvertible.swift in Sources */,
				02E493EB245C0DCC000AEA9E /* Product+Settings.swift in Sources */,
				CE179D57235F4E7500C24EB3 /* RefundStore.swift in Sources */,
				0218B4EE242E08B20083A847 /* MediaType.swift in Sources */,
				CE3B7AD72225ECA90050FE4B /* OrderStatusStore.swift in Sources */,
				B5631ECD2114DF8C008D3535 /* EntityListener.swift in Sources */,
				D80F758A223F72AA002F4A3B /* ShipmentTrackingProviderGroup+ReadOnlyConvertible.swift in Sources */,
				7471401321877A8B009A11CC /* NotificationStore.swift in Sources */,
				74D42DBA221C978D00B4977D /* ShipmentTracking+ReadOnlyType.swift in Sources */,
				B5DC3CB120D1B8720063AC41 /* AccountAction.swift in Sources */,
				D831E2E2230E3513000037D0 /* ProductReviewStore.swift in Sources */,
				B5BC736520D1A98500B5B6FA /* AccountStore.swift in Sources */,
				02FF056523DE9C8B0058E6E7 /* MediaStore.swift in Sources */,
				7493751022498AB1007D85D1 /* ProductDefaultAttribute+ReadOnlyConvertible.swift in Sources */,
				261F94E6242EFF8700762B58 /* ProductCategoryStore.swift in Sources */,
				7492FAD9217FAD1000ED2C69 /* SiteSetting+ReadOnlyConvertible.swift in Sources */,
				CE3B7AD52225EBF10050FE4B /* OrderStatusAction.swift in Sources */,
				7493750C224987D9007D85D1 /* ProductAttribute+ReadOnlyConvertible.swift in Sources */,
				744A3219216D55F80051439B /* SiteVisitStatsItem+ReadOnlyConvertible.swift in Sources */,
				02FF055423D983F30058E6E7 /* MediaExport.swift in Sources */,
				74643EE1221F567E00EDC51A /* ShipmentAction.swift in Sources */,
				02FF054E23D983F30058E6E7 /* MediaImageExporter.swift in Sources */,
				CE01014F2368C41600783459 /* Refund+ReadOnlyType.swift in Sources */,
				D8736B6D22F0CE0900A14A29 /* OrderCount+ReadOnlyConvertible.swift in Sources */,
				02FF054D23D983F30058E6E7 /* MediaFileManager.swift in Sources */,
				B56C1EC220EAE2E500D749F9 /* ReadOnlyConvertible.swift in Sources */,
				74A18C562113827E00DCF8A8 /* StatsStore.swift in Sources */,
				D8C11A5022DF2D9400D4A88D /* StatsStoreV4.swift in Sources */,
				D87F614A22657A690031A13B /* AppSettingsAction.swift in Sources */,
				744A321B216D57D40051439B /* SiteVisitStats+ReadOnlyType.swift in Sources */,
				02124DAE2431C11600980D74 /* Media+ProductImage.swift in Sources */,
				26577517243D5E42003168A5 /* ProductCategoryUpdated.swift in Sources */,
				02FF055023D983F30058E6E7 /* ExportableAsset.swift in Sources */,
				7493750E224988DE007D85D1 /* ProductImage+ReadOnlyConvertible.swift in Sources */,
				02FF056323DE9C490058E6E7 /* MediaAction.swift in Sources */,
				D80F758C223F74B6002F4A3B /* ShipmentTrackingProvider+ReadOnlyConvertible.swift in Sources */,
				021C7BF22386332C00A3BCBD /* ProductUpdater.swift in Sources */,
				45739F372437680F00480C95 /* ProductSettings.swift in Sources */,
				741F34822195EA71005F5BD9 /* CommentStore.swift in Sources */,
				74B260212188B5F30041793A /* Note+ReadOnlyType.swift in Sources */,
				B505254C20EE6491008090F5 /* Site+ReadOnlyConvertible.swift in Sources */,
				B52E002B2119E64800700FDE /* ManagedObjectsDidChangeNotification.swift in Sources */,
				93E7507A226E2D6C00BAF88A /* AccountSettings+ReadOnlyConvertible.swift in Sources */,
				749374FE2249601F007D85D1 /* ProductStore.swift in Sources */,
				B5B5C797208E49B600642956 /* Action+Internal.swift in Sources */,
				74A7688C20D45EBA00F9D437 /* OrderStore.swift in Sources */,
				749375002249605E007D85D1 /* ProductAction.swift in Sources */,
				D831E2E4230E3524000037D0 /* ProductReviewAction.swift in Sources */,
				D831E2E6230E7149000037D0 /* ProductReview+ReadOnlyConvertible.swift in Sources */,
				CE4FD4502350F27C00A16B31 /* OrderItemTax+ReadOnlyConvertible.swift in Sources */,
				02FF055123D983F30058E6E7 /* MediaAssetExporter.swift in Sources */,
				025CA2CA238F515600B05C81 /* ProductShippingClassStore.swift in Sources */,
				74937508224985BB007D85D1 /* ProductDimensions+ReadOnlyConvertible.swift in Sources */,
				45010693239A6C9F00E24722 /* TaxClassStore.swift in Sources */,
				025CA2CC238F518600B05C81 /* ProductShippingClassAction.swift in Sources */,
				B53D89E520E6C22B00F90866 /* Model.swift in Sources */,
				933A27352222352500C2143A /* Logging.swift in Sources */,
				74685D5020F7F3CE008958C1 /* OrderCoupon+ReadOnlyConvertible.swift in Sources */,
				74A7689020D45F9300F9D437 /* OrderAction.swift in Sources */,
				74FD596E216FB6ED00A5AE83 /* OrderStats+ReadOnlyConvertible.swift in Sources */,
				D8736B6F22F0CE5200A14A29 /* OrderCountItem+ReadOnlyConvertible.swift in Sources */,
				02FF055323D983F30058E6E7 /* URL+Media.swift in Sources */,
				7499936620EFBC7200CF01CD /* OrderNoteStore.swift in Sources */,
				74858DB421C02B5A00754F3E /* OrderNote+ReadOnlyType.swift in Sources */,
				0248B3652459018100A271A4 /* ResultsController+FilterProducts.swift in Sources */,
				02E262C2238CF74D00B79588 /* StorageShippingSettingsService.swift in Sources */,
				749375042249691D007D85D1 /* Product+ReadOnlyConvertible.swift in Sources */,
				CE43A90222A072D800A4FF29 /* ProductDownload+ReadOnlyConvertible.swift in Sources */,
				B5C9DE182087FF0E006B910A /* Assert.swift in Sources */,
				CE0DB6C0233EB3F300A27E7A /* OrderRefundCondensed+ReadOnlyConvertible.swift in Sources */,
				0225512122FC2F3000D98613 /* OrderStatsV4Interval+Date.swift in Sources */,
				0202B690238790E200F3EBE0 /* ProductsVisibilityPListWrapper.swift in Sources */,
				74D7F29B20F6A7FB0058B2F0 /* Order+ReadOnlyConvertible.swift in Sources */,
				026CF628237D8F30009563D4 /* ProductVariationAction.swift in Sources */,
				B52E002E211A3F5500700FDE /* ReadOnlyType.swift in Sources */,
				B5C9DE162087FF0E006B910A /* Store.swift in Sources */,
				02FF056123D98FD40058E6E7 /* ImageSourceWriter.swift in Sources */,
				0212AC5E242C67FA00C51F6C /* ProductsSortOrder.swift in Sources */,
				026CF626237D8EFB009563D4 /* ProductVariationStore.swift in Sources */,
				B52E0034211A449600700FDE /* Site+ReadOnlyType.swift in Sources */,
				D8C11A5822DFB2FF00D4A88D /* OrderStatsV4Interval+ReadOnlyConvertible.swift in Sources */,
				CE12FBDB221F406100C59248 /* OrderStatus+ReadOnlyConvertible.swift in Sources */,
				74D42DBC221C983F00B4977D /* ShipmentTracking+ReadOnlyConvertible.swift in Sources */,
				025CA2CE238F53CB00B05C81 /* ProductShippingClass+ReadOnlyConvertible.swift in Sources */,
				7455D4672141B57600FA8C1F /* TopEarnerStats+ReadOnlyConvertible.swift in Sources */,
				B56C1EBE20EABD2B00D749F9 /* ResultsController.swift in Sources */,
				D8736B7322F1F41B00A14A29 /* OrderCount+ReadOnlyType.swift in Sources */,
				02BA23C222EEEABC009539E7 /* AvailabilityStore.swift in Sources */,
				CE4FD4542350FC0100A16B31 /* OrderItemRefund+ReadOnlyConvertible.swift in Sources */,
				B5EED1A820F4F3CF00652449 /* Account+ReadOnlyConvertible.swift in Sources */,
				74D7FFFA221F01E90008CC0E /* ShipmentStore.swift in Sources */,
				0232372922F7DA6E00715FAB /* StatsTimeRangeV4.swift in Sources */,
				74FD596B216FB65900A5AE83 /* OrderStats+ReadOnlyType.swift in Sources */,
				B5F2AE9720EBB54A00FEDC59 /* FetchedResultsControllerDelegateWrapper.swift in Sources */,
				7492FADF217FB11D00ED2C69 /* SettingAction.swift in Sources */,
				450106872399AB3F00E24722 /* TaxClass+ReadOnlyConvertible.swift in Sources */,
				D87F614C22657B150031A13B /* AppSettingsStore.swift in Sources */,
				D8C11A5422DFAE9500D4A88D /* OrderStatsV4+ReadOnlyConvertible.swift in Sources */,
				02E4F5E423CD5628003B0010 /* NSOrderedSet+Array.swift in Sources */,
				749737672141CC8C0008C490 /* TopEarnerStats+ReadOnlyType.swift in Sources */,
				7493751222498B2C007D85D1 /* ProductTag+ReadOnlyConvertible.swift in Sources */,
				74A18C58211382A000DCF8A8 /* StatsAction.swift in Sources */,
				7499936420EFBC1B00CF01CD /* OrderNoteAction.swift in Sources */,
				7455D4692141B59E00FA8C1F /* TopEarnerStatsItem+ReadOnlyConvertible.swift in Sources */,
				D8C11A5222DF2DA200D4A88D /* StatsActionV4.swift in Sources */,
				CE179D55235F4E1700C24EB3 /* RefundAction.swift in Sources */,
				02BA23C422EEEB3B009539E7 /* AvailabilityAction.swift in Sources */,
				CE5F9A7A22B2D455001755E8 /* Array+Helpers.swift in Sources */,
				D849A1452320E565006CB84F /* ProductReview+ReadOnlyType.swift in Sources */,
				743057B3218B69D100441A76 /* Queue.swift in Sources */,
				7492FADB217FAE4D00ED2C69 /* SiteSetting+ReadOnlyType.swift in Sources */,
				0212AC62242C68B600C51F6C /* ResultsController+SortProducts.swift in Sources */,
				741F34802195EA62005F5BD9 /* CommentAction.swift in Sources */,
				0218B4F0242E091C0083A847 /* Media+MediaType.swift in Sources */,
				74937502224968F8007D85D1 /* Product+ReadOnlyType.swift in Sources */,
				453305F7245AE68C00264E50 /* SitePostStore.swift in Sources */,
				026CF62A237D92C6009563D4 /* ProductVariation+ReadOnlyConvertible.swift in Sources */,
			);
			runOnlyForDeploymentPostprocessing = 0;
		};
		B5C9DDFA2087FEC0006B910A /* Sources */ = {
			isa = PBXSourcesBuildPhase;
			buildActionMask = 2147483647;
			files = (
				7495C5292114979D00CDD33B /* StatsStoreTests.swift in Sources */,
				7499A9ED2220527500D8FDFA /* ShipmentStoreTests.swift in Sources */,
				0212AC64242C6FC300C51F6C /* ProductStore+ProductsSortOrderTests.swift in Sources */,
				0202B6992387B01500F3EBE0 /* AppSettingsStoreTests+ProductsVisibility.swift in Sources */,
				02FF055623D984310058E6E7 /* MockupFileManager.swift in Sources */,
				029B00A7230D64E800B0AE66 /* StatsTimeRangeTests.swift in Sources */,
<<<<<<< HEAD
				02E493ED245C0EBC000AEA9E /* Product+SettingsTests.swift in Sources */,
=======
				0248B36924590FC300A271A4 /* ProductStore+FilterProductsTests.swift in Sources */,
>>>>>>> 3f0d1770
				02FF055F23D985710058E6E7 /* URL+MediaTests.swift in Sources */,
				02124DAC24318D6B00980D74 /* Media+MediaTypeTests.swift in Sources */,
				025CA2D0238F54E800B05C81 /* ProductShippingClassStoreTests.swift in Sources */,
				74A7688E20D45ED400F9D437 /* OrderStoreTests.swift in Sources */,
				02FF056723DEB2180058E6E7 /* MediaStoreTests.swift in Sources */,
				B5C9DE272087FF20006B910A /* MockupAcount.swift in Sources */,
				02DA641B2313D6D200284168 /* AppSettingsStoreTests+StatsVersion.swift in Sources */,
				026D52C0238235930092AE05 /* ProductVariationStoreTests.swift in Sources */,
				7492FAE1217FB87100ED2C69 /* SettingStoreTests.swift in Sources */,
				45ED4F16239E939A004F1BE3 /* TaxClassStoreTests.swift in Sources */,
				0225512522FC312400D98613 /* OrderStatsV4Interval+DateTests.swift in Sources */,
				02F096C4240670A400C0C1D5 /* Media+Equatable.swift in Sources */,
				020B2F9623BDE4DD00BD79AD /* ProductStoreTests+Validation.swift in Sources */,
				02E262C0238CE80100B79588 /* StorageShippingSettingsServiceTests.swift in Sources */,
				B5C9DE222087FF20006B910A /* DispatcherTests.swift in Sources */,
				B53A56A0211245E0000776C9 /* MockupStorage+Sample.swift in Sources */,
				453305FB245AEDCB00264E50 /* SitePostStoreTests.swift in Sources */,
				020220E42396969E00290165 /* MockProduct.swift in Sources */,
				744914F7224AD2AF00546DE4 /* ProductStoreTests.swift in Sources */,
				0218B4F2242E09E80083A847 /* MediaTypeTests.swift in Sources */,
				B5A01CA120D19C4700E3207E /* MockupStorage.swift in Sources */,
				7455263022305F88003F8932 /* OrderStatusStoreTests.swift in Sources */,
				B5C9DE242087FF20006B910A /* StoreTests.swift in Sources */,
				02FF055C23D9846A0058E6E7 /* MediaFileManagerTests.swift in Sources */,
				0248B36B2459127200A271A4 /* MockupNetwork+Path.swift in Sources */,
				B5C9DE252087FF20006B910A /* MockupProcessor.swift in Sources */,
				D8C11A5A22DFC21600D4A88D /* StatsStoreV4Tests.swift in Sources */,
				02124DB02431C18700980D74 /* Media+ProductImageTests.swift in Sources */,
				0248B3672459020500A271A4 /* ResultsController+FilterProductTests.swift in Sources */,
				B54EAF2121188C470029C35E /* EntityListenerTests.swift in Sources */,
				021C7BF52386362A00A3BCBD /* Product+UpdaterTestCases.swift in Sources */,
				02FF056F23E04F320058E6E7 /* MockMediaExportService.swift in Sources */,
				573B448B2424082B00E71ADC /* OrderStoreTests+FetchFilteredAndAllOrders.swift in Sources */,
				CECC504023675DF4004540EA /* RefundStoreTests.swift in Sources */,
				D831E2E8230E74EF000037D0 /* ProductReviewStoreTests.swift in Sources */,
				02FF055B23D9846A0058E6E7 /* MediaDirectoryTests.swift in Sources */,
				265BCA0024301ACD004E53EE /* ProductCategoryStoreTests.swift in Sources */,
				02FF056D23DEDCB90058E6E7 /* MockImageSourceWriter.swift in Sources */,
				741F34842195F752005F5BD9 /* CommentStoreTests.swift in Sources */,
				B5C9DE282087FF20006B910A /* MockupSite.swift in Sources */,
				B5BC736820D1AA8F00B5B6FA /* AccountStoreTests.swift in Sources */,
				0212AC67242C799B00C51F6C /* ResultsController+StorageProductTests.swift in Sources */,
				D87F615E2265B1BC0031A13B /* AppSettingsStoreTests.swift in Sources */,
				02FF056923DECD5B0058E6E7 /* MediaImageExporterTests.swift in Sources */,
				02BA23C622EEF092009539E7 /* StatsV4AvailabilityStoreTests.swift in Sources */,
				0202B6972387AFBF00F3EBE0 /* MockInMemoryStorage.swift in Sources */,
				028BCE2422DE22BB00056966 /* SiteVisitStatsStoreErrorTests.swift in Sources */,
				B5F2AE9520EBAD6000FEDC59 /* ResultsControllerTests.swift in Sources */,
				B5BC736E20D1AB3600B5B6FA /* Constants.swift in Sources */,
				02FF055D23D9846A0058E6E7 /* FileManager+URLTests.swift in Sources */,
				748525AC218A45360036DF75 /* NotificationStoreTests.swift in Sources */,
				7499936820EFC0ED00CF01CD /* OrderNoteStoreTests.swift in Sources */,
			);
			runOnlyForDeploymentPostprocessing = 0;
		};
/* End PBXSourcesBuildPhase section */

/* Begin PBXTargetDependency section */
		B5C9DE012087FEC0006B910A /* PBXTargetDependency */ = {
			isa = PBXTargetDependency;
			target = B5C9DDF42087FEC0006B910A /* Yosemite */;
			targetProxy = B5C9DE002087FEC0006B910A /* PBXContainerItemProxy */;
		};
/* End PBXTargetDependency section */

/* Begin XCBuildConfiguration section */
		1A9690382359D99E0061E383 /* Release-Alpha */ = {
			isa = XCBuildConfiguration;
			buildSettings = {
				ALWAYS_SEARCH_USER_PATHS = NO;
				CLANG_ANALYZER_NONNULL = YES;
				CLANG_ANALYZER_NUMBER_OBJECT_CONVERSION = YES_AGGRESSIVE;
				CLANG_CXX_LANGUAGE_STANDARD = "gnu++14";
				CLANG_CXX_LIBRARY = "libc++";
				CLANG_ENABLE_MODULES = YES;
				CLANG_ENABLE_OBJC_ARC = YES;
				CLANG_ENABLE_OBJC_WEAK = YES;
				CLANG_WARN_BLOCK_CAPTURE_AUTORELEASING = YES;
				CLANG_WARN_BOOL_CONVERSION = YES;
				CLANG_WARN_COMMA = YES;
				CLANG_WARN_CONSTANT_CONVERSION = YES;
				CLANG_WARN_DEPRECATED_OBJC_IMPLEMENTATIONS = YES;
				CLANG_WARN_DIRECT_OBJC_ISA_USAGE = YES_ERROR;
				CLANG_WARN_DOCUMENTATION_COMMENTS = YES;
				CLANG_WARN_EMPTY_BODY = YES;
				CLANG_WARN_ENUM_CONVERSION = YES;
				CLANG_WARN_INFINITE_RECURSION = YES;
				CLANG_WARN_INT_CONVERSION = YES;
				CLANG_WARN_NON_LITERAL_NULL_CONVERSION = YES;
				CLANG_WARN_OBJC_IMPLICIT_RETAIN_SELF = YES;
				CLANG_WARN_OBJC_LITERAL_CONVERSION = YES;
				CLANG_WARN_OBJC_ROOT_CLASS = YES_ERROR;
				CLANG_WARN_RANGE_LOOP_ANALYSIS = YES;
				CLANG_WARN_STRICT_PROTOTYPES = YES;
				CLANG_WARN_SUSPICIOUS_MOVE = YES;
				CLANG_WARN_UNGUARDED_AVAILABILITY = YES_AGGRESSIVE;
				CLANG_WARN_UNREACHABLE_CODE = YES;
				CLANG_WARN__DUPLICATE_METHOD_MATCH = YES;
				CODE_SIGN_IDENTITY = "iPhone Developer";
				COPY_PHASE_STRIP = NO;
				CURRENT_PROJECT_VERSION = 1;
				DEBUG_INFORMATION_FORMAT = "dwarf-with-dsym";
				ENABLE_NS_ASSERTIONS = NO;
				ENABLE_STRICT_OBJC_MSGSEND = YES;
				GCC_C_LANGUAGE_STANDARD = gnu11;
				GCC_NO_COMMON_BLOCKS = YES;
				GCC_WARN_64_TO_32_BIT_CONVERSION = YES;
				GCC_WARN_ABOUT_RETURN_TYPE = YES_ERROR;
				GCC_WARN_UNDECLARED_SELECTOR = YES;
				GCC_WARN_UNINITIALIZED_AUTOS = YES_AGGRESSIVE;
				GCC_WARN_UNUSED_FUNCTION = YES;
				GCC_WARN_UNUSED_VARIABLE = YES;
				IPHONEOS_DEPLOYMENT_TARGET = 11.0;
				MTL_ENABLE_DEBUG_INFO = NO;
				SDKROOT = iphoneos;
				SWIFT_COMPILATION_MODE = wholemodule;
				SWIFT_OPTIMIZATION_LEVEL = "-O";
				VALIDATE_PRODUCT = YES;
				VALID_ARCHS = "$(ARCHS_STANDARD_64_BIT)";
				VERSIONING_SYSTEM = "apple-generic";
				VERSION_INFO_PREFIX = "";
			};
			name = "Release-Alpha";
		};
		1A9690392359D99E0061E383 /* Release-Alpha */ = {
			isa = XCBuildConfiguration;
			baseConfigurationReference = 585B973F61632665297738A3 /* Pods-Yosemite.release-alpha.xcconfig */;
			buildSettings = {
				CODE_SIGN_IDENTITY = "";
				CODE_SIGN_STYLE = Automatic;
				DEFINES_MODULE = YES;
				DEVELOPMENT_TEAM = PZYM8XX95Q;
				DYLIB_COMPATIBILITY_VERSION = 1;
				DYLIB_CURRENT_VERSION = 1;
				DYLIB_INSTALL_NAME_BASE = "@rpath";
				INFOPLIST_FILE = "$(SRCROOT)/Yosemite/Info.plist";
				INSTALL_PATH = "$(LOCAL_LIBRARY_DIR)/Frameworks";
				IPHONEOS_DEPLOYMENT_TARGET = 11.0;
				LD_RUNPATH_SEARCH_PATHS = (
					"$(inherited)",
					"@executable_path/Frameworks",
					"@loader_path/Frameworks",
				);
				PRODUCT_BUNDLE_IDENTIFIER = com.automattic.Yosemite;
				PRODUCT_NAME = "$(TARGET_NAME:c99extidentifier)";
				SKIP_INSTALL = YES;
				SWIFT_VERSION = 5.0;
				TARGETED_DEVICE_FAMILY = "1,2";
			};
			name = "Release-Alpha";
		};
		1A96903A2359D99E0061E383 /* Release-Alpha */ = {
			isa = XCBuildConfiguration;
			baseConfigurationReference = 35381AA86D039850A916E336 /* Pods-YosemiteTests.release-alpha.xcconfig */;
			buildSettings = {
				CODE_SIGN_STYLE = Automatic;
				DEVELOPMENT_TEAM = PZYM8XX95Q;
				INFOPLIST_FILE = YosemiteTests/Info.plist;
				LD_RUNPATH_SEARCH_PATHS = (
					"$(inherited)",
					"@executable_path/Frameworks",
					"@loader_path/Frameworks",
				);
				PRODUCT_BUNDLE_IDENTIFIER = com.automattic.YosemiteTests;
				PRODUCT_NAME = "$(TARGET_NAME)";
				SWIFT_VERSION = 5.0;
				TARGETED_DEVICE_FAMILY = "1,2";
				VALID_ARCHS = "$(inherited)";
			};
			name = "Release-Alpha";
		};
		B5C9DE072087FEC0006B910A /* Debug */ = {
			isa = XCBuildConfiguration;
			buildSettings = {
				ALWAYS_SEARCH_USER_PATHS = NO;
				CLANG_ANALYZER_NONNULL = YES;
				CLANG_ANALYZER_NUMBER_OBJECT_CONVERSION = YES_AGGRESSIVE;
				CLANG_CXX_LANGUAGE_STANDARD = "gnu++14";
				CLANG_CXX_LIBRARY = "libc++";
				CLANG_ENABLE_MODULES = YES;
				CLANG_ENABLE_OBJC_ARC = YES;
				CLANG_ENABLE_OBJC_WEAK = YES;
				CLANG_WARN_BLOCK_CAPTURE_AUTORELEASING = YES;
				CLANG_WARN_BOOL_CONVERSION = YES;
				CLANG_WARN_COMMA = YES;
				CLANG_WARN_CONSTANT_CONVERSION = YES;
				CLANG_WARN_DEPRECATED_OBJC_IMPLEMENTATIONS = YES;
				CLANG_WARN_DIRECT_OBJC_ISA_USAGE = YES_ERROR;
				CLANG_WARN_DOCUMENTATION_COMMENTS = YES;
				CLANG_WARN_EMPTY_BODY = YES;
				CLANG_WARN_ENUM_CONVERSION = YES;
				CLANG_WARN_INFINITE_RECURSION = YES;
				CLANG_WARN_INT_CONVERSION = YES;
				CLANG_WARN_NON_LITERAL_NULL_CONVERSION = YES;
				CLANG_WARN_OBJC_IMPLICIT_RETAIN_SELF = YES;
				CLANG_WARN_OBJC_LITERAL_CONVERSION = YES;
				CLANG_WARN_OBJC_ROOT_CLASS = YES_ERROR;
				CLANG_WARN_RANGE_LOOP_ANALYSIS = YES;
				CLANG_WARN_STRICT_PROTOTYPES = YES;
				CLANG_WARN_SUSPICIOUS_MOVE = YES;
				CLANG_WARN_UNGUARDED_AVAILABILITY = YES_AGGRESSIVE;
				CLANG_WARN_UNREACHABLE_CODE = YES;
				CLANG_WARN__DUPLICATE_METHOD_MATCH = YES;
				CODE_SIGN_IDENTITY = "iPhone Developer";
				COPY_PHASE_STRIP = NO;
				CURRENT_PROJECT_VERSION = 1;
				DEBUG_INFORMATION_FORMAT = dwarf;
				ENABLE_STRICT_OBJC_MSGSEND = YES;
				ENABLE_TESTABILITY = YES;
				GCC_C_LANGUAGE_STANDARD = gnu11;
				GCC_DYNAMIC_NO_PIC = NO;
				GCC_NO_COMMON_BLOCKS = YES;
				GCC_OPTIMIZATION_LEVEL = 0;
				GCC_PREPROCESSOR_DEFINITIONS = (
					"DEBUG=1",
					"$(inherited)",
				);
				GCC_WARN_64_TO_32_BIT_CONVERSION = YES;
				GCC_WARN_ABOUT_RETURN_TYPE = YES_ERROR;
				GCC_WARN_UNDECLARED_SELECTOR = YES;
				GCC_WARN_UNINITIALIZED_AUTOS = YES_AGGRESSIVE;
				GCC_WARN_UNUSED_FUNCTION = YES;
				GCC_WARN_UNUSED_VARIABLE = YES;
				IPHONEOS_DEPLOYMENT_TARGET = 11.0;
				MTL_ENABLE_DEBUG_INFO = YES;
				ONLY_ACTIVE_ARCH = YES;
				SDKROOT = iphoneos;
				SWIFT_ACTIVE_COMPILATION_CONDITIONS = DEBUG;
				SWIFT_OPTIMIZATION_LEVEL = "-Onone";
				VALID_ARCHS = "$(ARCHS_STANDARD_64_BIT)";
				VERSIONING_SYSTEM = "apple-generic";
				VERSION_INFO_PREFIX = "";
			};
			name = Debug;
		};
		B5C9DE082087FEC0006B910A /* Release */ = {
			isa = XCBuildConfiguration;
			buildSettings = {
				ALWAYS_SEARCH_USER_PATHS = NO;
				CLANG_ANALYZER_NONNULL = YES;
				CLANG_ANALYZER_NUMBER_OBJECT_CONVERSION = YES_AGGRESSIVE;
				CLANG_CXX_LANGUAGE_STANDARD = "gnu++14";
				CLANG_CXX_LIBRARY = "libc++";
				CLANG_ENABLE_MODULES = YES;
				CLANG_ENABLE_OBJC_ARC = YES;
				CLANG_ENABLE_OBJC_WEAK = YES;
				CLANG_WARN_BLOCK_CAPTURE_AUTORELEASING = YES;
				CLANG_WARN_BOOL_CONVERSION = YES;
				CLANG_WARN_COMMA = YES;
				CLANG_WARN_CONSTANT_CONVERSION = YES;
				CLANG_WARN_DEPRECATED_OBJC_IMPLEMENTATIONS = YES;
				CLANG_WARN_DIRECT_OBJC_ISA_USAGE = YES_ERROR;
				CLANG_WARN_DOCUMENTATION_COMMENTS = YES;
				CLANG_WARN_EMPTY_BODY = YES;
				CLANG_WARN_ENUM_CONVERSION = YES;
				CLANG_WARN_INFINITE_RECURSION = YES;
				CLANG_WARN_INT_CONVERSION = YES;
				CLANG_WARN_NON_LITERAL_NULL_CONVERSION = YES;
				CLANG_WARN_OBJC_IMPLICIT_RETAIN_SELF = YES;
				CLANG_WARN_OBJC_LITERAL_CONVERSION = YES;
				CLANG_WARN_OBJC_ROOT_CLASS = YES_ERROR;
				CLANG_WARN_RANGE_LOOP_ANALYSIS = YES;
				CLANG_WARN_STRICT_PROTOTYPES = YES;
				CLANG_WARN_SUSPICIOUS_MOVE = YES;
				CLANG_WARN_UNGUARDED_AVAILABILITY = YES_AGGRESSIVE;
				CLANG_WARN_UNREACHABLE_CODE = YES;
				CLANG_WARN__DUPLICATE_METHOD_MATCH = YES;
				CODE_SIGN_IDENTITY = "iPhone Developer";
				COPY_PHASE_STRIP = NO;
				CURRENT_PROJECT_VERSION = 1;
				DEBUG_INFORMATION_FORMAT = "dwarf-with-dsym";
				ENABLE_NS_ASSERTIONS = NO;
				ENABLE_STRICT_OBJC_MSGSEND = YES;
				GCC_C_LANGUAGE_STANDARD = gnu11;
				GCC_NO_COMMON_BLOCKS = YES;
				GCC_WARN_64_TO_32_BIT_CONVERSION = YES;
				GCC_WARN_ABOUT_RETURN_TYPE = YES_ERROR;
				GCC_WARN_UNDECLARED_SELECTOR = YES;
				GCC_WARN_UNINITIALIZED_AUTOS = YES_AGGRESSIVE;
				GCC_WARN_UNUSED_FUNCTION = YES;
				GCC_WARN_UNUSED_VARIABLE = YES;
				IPHONEOS_DEPLOYMENT_TARGET = 11.0;
				MTL_ENABLE_DEBUG_INFO = NO;
				SDKROOT = iphoneos;
				SWIFT_COMPILATION_MODE = wholemodule;
				SWIFT_OPTIMIZATION_LEVEL = "-O";
				VALIDATE_PRODUCT = YES;
				VALID_ARCHS = "$(ARCHS_STANDARD_64_BIT)";
				VERSIONING_SYSTEM = "apple-generic";
				VERSION_INFO_PREFIX = "";
			};
			name = Release;
		};
		B5C9DE0A2087FEC0006B910A /* Debug */ = {
			isa = XCBuildConfiguration;
			baseConfigurationReference = 7F47E19203B04CF6BB5EA659 /* Pods-Yosemite.debug.xcconfig */;
			buildSettings = {
				CODE_SIGN_IDENTITY = "";
				CODE_SIGN_STYLE = Automatic;
				DEFINES_MODULE = YES;
				DEVELOPMENT_TEAM = PZYM8XX95Q;
				DYLIB_COMPATIBILITY_VERSION = 1;
				DYLIB_CURRENT_VERSION = 1;
				DYLIB_INSTALL_NAME_BASE = "@rpath";
				INFOPLIST_FILE = "$(SRCROOT)/Yosemite/Info.plist";
				INSTALL_PATH = "$(LOCAL_LIBRARY_DIR)/Frameworks";
				IPHONEOS_DEPLOYMENT_TARGET = 11.0;
				LD_RUNPATH_SEARCH_PATHS = (
					"$(inherited)",
					"@executable_path/Frameworks",
					"@loader_path/Frameworks",
				);
				PRODUCT_BUNDLE_IDENTIFIER = com.automattic.Yosemite;
				PRODUCT_NAME = "$(TARGET_NAME:c99extidentifier)";
				SKIP_INSTALL = YES;
				SWIFT_VERSION = 5.0;
				TARGETED_DEVICE_FAMILY = "1,2";
			};
			name = Debug;
		};
		B5C9DE0B2087FEC0006B910A /* Release */ = {
			isa = XCBuildConfiguration;
			baseConfigurationReference = 93D120F57D5D14A10B3AFFFD /* Pods-Yosemite.release.xcconfig */;
			buildSettings = {
				CODE_SIGN_IDENTITY = "";
				CODE_SIGN_STYLE = Automatic;
				DEFINES_MODULE = YES;
				DEVELOPMENT_TEAM = PZYM8XX95Q;
				DYLIB_COMPATIBILITY_VERSION = 1;
				DYLIB_CURRENT_VERSION = 1;
				DYLIB_INSTALL_NAME_BASE = "@rpath";
				INFOPLIST_FILE = "$(SRCROOT)/Yosemite/Info.plist";
				INSTALL_PATH = "$(LOCAL_LIBRARY_DIR)/Frameworks";
				IPHONEOS_DEPLOYMENT_TARGET = 11.0;
				LD_RUNPATH_SEARCH_PATHS = (
					"$(inherited)",
					"@executable_path/Frameworks",
					"@loader_path/Frameworks",
				);
				PRODUCT_BUNDLE_IDENTIFIER = com.automattic.Yosemite;
				PRODUCT_NAME = "$(TARGET_NAME:c99extidentifier)";
				SKIP_INSTALL = YES;
				SWIFT_VERSION = 5.0;
				TARGETED_DEVICE_FAMILY = "1,2";
			};
			name = Release;
		};
		B5C9DE0D2087FEC0006B910A /* Debug */ = {
			isa = XCBuildConfiguration;
			baseConfigurationReference = 79402E7AD394EEB60C39A4B8 /* Pods-YosemiteTests.debug.xcconfig */;
			buildSettings = {
				CODE_SIGN_STYLE = Automatic;
				DEVELOPMENT_TEAM = PZYM8XX95Q;
				INFOPLIST_FILE = YosemiteTests/Info.plist;
				LD_RUNPATH_SEARCH_PATHS = (
					"$(inherited)",
					"@executable_path/Frameworks",
					"@loader_path/Frameworks",
				);
				PRODUCT_BUNDLE_IDENTIFIER = com.automattic.YosemiteTests;
				PRODUCT_NAME = "$(TARGET_NAME)";
				SWIFT_VERSION = 5.0;
				TARGETED_DEVICE_FAMILY = "1,2";
				VALID_ARCHS = "$(inherited)";
			};
			name = Debug;
		};
		B5C9DE0E2087FEC0006B910A /* Release */ = {
			isa = XCBuildConfiguration;
			baseConfigurationReference = ABE0D84C5393D9EE2CCF2B7E /* Pods-YosemiteTests.release.xcconfig */;
			buildSettings = {
				CODE_SIGN_STYLE = Automatic;
				DEVELOPMENT_TEAM = PZYM8XX95Q;
				INFOPLIST_FILE = YosemiteTests/Info.plist;
				LD_RUNPATH_SEARCH_PATHS = (
					"$(inherited)",
					"@executable_path/Frameworks",
					"@loader_path/Frameworks",
				);
				PRODUCT_BUNDLE_IDENTIFIER = com.automattic.YosemiteTests;
				PRODUCT_NAME = "$(TARGET_NAME)";
				SWIFT_VERSION = 5.0;
				TARGETED_DEVICE_FAMILY = "1,2";
				VALID_ARCHS = "$(inherited)";
			};
			name = Release;
		};
/* End XCBuildConfiguration section */

/* Begin XCConfigurationList section */
		B5C9DDEF2087FEC0006B910A /* Build configuration list for PBXProject "Yosemite" */ = {
			isa = XCConfigurationList;
			buildConfigurations = (
				B5C9DE072087FEC0006B910A /* Debug */,
				B5C9DE082087FEC0006B910A /* Release */,
				1A9690382359D99E0061E383 /* Release-Alpha */,
			);
			defaultConfigurationIsVisible = 0;
			defaultConfigurationName = Release;
		};
		B5C9DE092087FEC0006B910A /* Build configuration list for PBXNativeTarget "Yosemite" */ = {
			isa = XCConfigurationList;
			buildConfigurations = (
				B5C9DE0A2087FEC0006B910A /* Debug */,
				B5C9DE0B2087FEC0006B910A /* Release */,
				1A9690392359D99E0061E383 /* Release-Alpha */,
			);
			defaultConfigurationIsVisible = 0;
			defaultConfigurationName = Release;
		};
		B5C9DE0C2087FEC0006B910A /* Build configuration list for PBXNativeTarget "YosemiteTests" */ = {
			isa = XCConfigurationList;
			buildConfigurations = (
				B5C9DE0D2087FEC0006B910A /* Debug */,
				B5C9DE0E2087FEC0006B910A /* Release */,
				1A96903A2359D99E0061E383 /* Release-Alpha */,
			);
			defaultConfigurationIsVisible = 0;
			defaultConfigurationName = Release;
		};
/* End XCConfigurationList section */
	};
	rootObject = B5C9DDEC2087FEC0006B910A /* Project object */;
}<|MERGE_RESOLUTION|>--- conflicted
+++ resolved
@@ -1302,11 +1302,8 @@
 				0202B6992387B01500F3EBE0 /* AppSettingsStoreTests+ProductsVisibility.swift in Sources */,
 				02FF055623D984310058E6E7 /* MockupFileManager.swift in Sources */,
 				029B00A7230D64E800B0AE66 /* StatsTimeRangeTests.swift in Sources */,
-<<<<<<< HEAD
 				02E493ED245C0EBC000AEA9E /* Product+SettingsTests.swift in Sources */,
-=======
 				0248B36924590FC300A271A4 /* ProductStore+FilterProductsTests.swift in Sources */,
->>>>>>> 3f0d1770
 				02FF055F23D985710058E6E7 /* URL+MediaTests.swift in Sources */,
 				02124DAC24318D6B00980D74 /* Media+MediaTypeTests.swift in Sources */,
 				025CA2D0238F54E800B05C81 /* ProductShippingClassStoreTests.swift in Sources */,
