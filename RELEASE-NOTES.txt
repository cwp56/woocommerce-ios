--- conflicted
+++ resolved
@@ -1,10 +1,2 @@
-<<<<<<< HEAD
 - bugfix: Allows for decimal quantities which some extensions have
-=======
-- bugfix: add help button to store picker screen
-- bugfix: updated logic that determines "last update date" for store stats
-- bugfix: on the store picker, don't allow the tableview cell to be selected if there only is a single store
-- new feature: application logs. Share your application logs for support purposes.
-- new feature: quick site select. Navigate to Settings > select row with store website.
-
->>>>>>> a00a10b4
+- new feature: quick site select. Navigate to Settings > select row with store website.