*** PLEASE FOLLOW THIS FORMAT: [<priority indicator, more stars = higher priority>] <description> [<PR URL>]

6.0
-----
<<<<<<< HEAD
- [*] Updated copyright notice to WooCommerce
- [*] Fix: top performers in "This Week" tab should be showing the same data as in WC Admin.
=======
 
>>>>>>> a3d99fb2

5.9
-----
- [**] Product List: if a user applies custom sort orders and filters in the Product List, now when they reopen the app will be able to see the previous settings applied. [https://github.com/woocommerce/woocommerce-ios/pull/3454]
- [*] Removed fulfillment screen and moved fulfillment to the order details screen. [https://github.com/woocommerce/woocommerce-ios/pull/3453]
- [*] Fix: billing information action sheets now are presented correctly on iPad. [https://github.com/woocommerce/woocommerce-ios/pull/3457]
- [*] fix: the rows in the product search list now don't have double separators. [https://github.com/woocommerce/woocommerce-ios/pull/3456]
- [*] Fix: During login, the spinner when a continue button is in loading state is now visible in dark mode. [https://github.com/woocommerce/woocommerce-ios/pull/3472]
- [*] fix: when adding a note to an order, the text gets no more deleted if you tap on “Email note to customer”. [https://github.com/woocommerce/woocommerce-ios/pull/3473]
- [*] Added Fees to order details. [https://github.com/woocommerce/woocommerce-ios/pull/3475]
- [*] fix: now we don't show any more similar alert notices if an error occurred. [https://github.com/woocommerce/woocommerce-ios/pull/3474]
- [*] fix: in Settings > Switch Store, the spinner in the "Continue" button at the bottom is now visible in dark mode. [https://github.com/woocommerce/woocommerce-ios/pull/3468]
- [*] fix: in order details, the shipping and billing address are displayed in the order of the country (in some eastern Asian countries, the address starts from the largest unit to the smallest). [https://github.com/woocommerce/woocommerce-ios/pull/3469]
- [*] fix: product is now read-only when opened from the order details. [https://github.com/woocommerce/woocommerce-ios/pull/3491]
- [*] fix: pull to refresh on the order status picker screen does not resets anymore the current selection. [https://github.com/woocommerce/woocommerce-ios/pull/3493]
- [*] When adding or editing a link (e.g. in a product description) link settings are now presented as a popover on iPad. [https://github.com/woocommerce/woocommerce-ios/pull/3492]
- [*] fix: the glitch when launching the app in logged out state or after tapping "Try another account" in store picker is now gone. [https://github.com/woocommerce/woocommerce-ios/pull/3498]
- [*] Minor enhancements: in product editing form > product reviews list, the rows don't show highlighted state on tap anymore since they are not actionable. Same for the number of upsell and cross-sell products in product editing form > linked products. [https://github.com/woocommerce/woocommerce-ios/pull/3502]


5.8
-----
- [***] Products M5 features are now available to all. Products M5 features: add and edit linked products, add and edit downloadable files, product deletion. [https://github.com/woocommerce/woocommerce-ios/pull/3420]
- [***] Shipping labels M1 features are now available to all: view shipping label details, request a refund, and reprint a shipping label via AirPrint. [https://github.com/woocommerce/woocommerce-ios/pull/3436]
- [**] Improved login flow, including better error handling. [https://github.com/woocommerce/woocommerce-ios/pull/3332]


5.7
-----
- [***] Dropped iOS 12 support. From now we support iOS 13 and later. [https://github.com/woocommerce/woocommerce-ios/pull/3216]
- [*] Fixed spinner appearance in the footer of orders list. [https://github.com/woocommerce/woocommerce-ios/pull/3249]
- [*] In order details, the image for a line item associated with a variation is shown now after the variation has been synced. [https://github.com/woocommerce/woocommerce-ios/pull/3314]
- [internal] Refactored Core Data stack so more errors will be propagated. [https://github.com/woocommerce/woocommerce-ios/pull/3267]


5.6
-----
- [**] Fixed order list sometimes not showing newly submitted orders. 
- [*] now the date pickers on iOS 14 are opened as modal view. [https://github.com/woocommerce/woocommerce-ios/pull/3148]
- [*] now it's possible to remove an image from a Product Variation if the WC version 4.7+. [https://github.com/woocommerce/woocommerce-ios/pull/3159]
- [*] removed the Product Title in product screen navigation bar. [https://github.com/woocommerce/woocommerce-ios/pull/3187]
- [*] the icon of the cells inside the Product Detail are now aligned at 10px from the top margin. [https://github.com/woocommerce/woocommerce-ios/pull/3199]
- [**] Added the ability to issue refunds from the order screen. Refunds can be done towards products or towards shipping. [https://github.com/woocommerce/woocommerce-ios/pull/3204]
- [*] Prevent banner dismiss when tapping "give feedback" on products screen. [https://github.com/woocommerce/woocommerce-ios/pull/3221]
- [*] Add keyboard dismiss in Add Tracking screen [https://github.com/woocommerce/woocommerce-ios/pull/3220]


5.5
----- 
- [**] Products M4 features are now available to all. Products M4 features: add a simple/grouped/external product with actions to publish or save as draft. [https://github.com/woocommerce/woocommerce-ios/pull/3133]
- [*] enhancement: Order details screen now shows variation attributes for WC version 4.7+. [https://github.com/woocommerce/woocommerce-ios/pull/3109]
- [*] fix: Product detail screen now includes the number of ratings for that product. [https://github.com/woocommerce/woocommerce-ios/pull/3089]
- [*] fix: Product subtitle now wraps correctly in order details. [https://github.com/woocommerce/woocommerce-ios/pull/3201]


5.4
-----
- [*] fix: text headers on Product price screen are no more clipped with large text sizes. [https://github.com/woocommerce/woocommerce-ios/pull/3090]


5.4
-----
- [*] fix: the footer in app Settings is now correctly centered.
- [*] fix: Products tab: earlier draft products now show up in the same order as in core when sorting by "Newest to Oldest".
- [*] enhancement: in product details > price settings, the sale dates can be edited inline in iOS 14 using the new date picker. Also, the sale end date picker editing does not automatically end on changes anymore. [https://github.com/woocommerce/woocommerce-ios/pull/3044]
- [*] enhancement: in order details > add tracking, the date shipped can be edited inline in iOS 14 using the new date picker. [https://github.com/woocommerce/woocommerce-ios/pull/3044]
- [*] enhancement: in products list, the "(No Title)" placeholder will be showed when a product doesn't have the title set. [https://github.com/woocommerce/woocommerce-ios/pull/3068]
- [*] fix: the placeholder views in the top dashboard chart and orders tab do not have unexpected white background color in Dark mode in iOS 14 anymore. [https://github.com/woocommerce/woocommerce-ios/pull/3063]


5.3
-----
- [**] In Settings > Experimental Features, a Products switch is now available for turning Products M4 features on and off (default off). Products M4 features: add a simple/grouped/external product with actions to publish or save as draft.
- [*] Opening a product from order details now shows readonly product details of the same styles as in editable product details.
- [*] Opening a product variation from order details now shows readonly product variation details and this product variation does not appear in the Products tab anymore.
- [*] Enhancement: when not saving a product as "published", the in-progress modal now shows title and message like "saving your product" instead of "publishing your product".
- [*] In product and variation list, the stock quantity is not shown anymore when stock management is disabled.
- [*] Enhancement: when the user attempts to dismiss the product selector search modal while at least one product is selected for a grouped product's linked products, a discard changes action sheet is shown.
- [internal] Renamed a product database table (Attribute) to GenericAttribute. This adds a new database migration.  [https://github.com/woocommerce/woocommerce-ios/pull/2883]
- [internal] Refactored the text fields in the Manual Shipment Tracking page. [https://github.com/woocommerce/woocommerce-ios/pull/2979]
- [internal] Attempt fix for startup crashes. [https://github.com/woocommerce/woocommerce-ios/pull/3069]


5.2
-----
- [**] Products: now you can editing basic fields for non-core products (whose product type is not simple/external/variable/grouped) - images, name, description, readonly price, readonly inventory, tags, categories, short description, and product settings.
- [*] Enhancement: for variable products, the stock status is now shown in its variation list.
- [*] Sign In With Apple: if the Apple ID has been disconnected from the WordPress app (e.g. in Settings > Apple ID > Password & Security > Apps using Apple ID), the app is logged out on app launch or app switch.
- [*] Now from an Order Detail it's only possible to open a Product in read-only mode.
- [internal] #2881 Upgraded WPAuth from 1.24 to 1.26-beta.12. Regressions may happen in login flows.
- [internal] #2896 Configured the same user agent header for all the network requests made through the app.
- [internal] #2879 After logging out, the persistent store is not reset anymore to fix a crash in SIWA revoked token scenario after app launch (issue #2830). No user-facing changes are intended, the data should be associated with a site after logging out and in like before.

5.1
-----
- [*] bugfix: now reviews are refreshed correctly. If you try to delete or to set as spam a review from the web, the result will match in the product reviews list.
- [*] If the Products switch is on in Settings > Experimental Features:
  - For a variable product, the stock status is not shown in the product details anymore when stock management is disabled since stock status is controlled at variation level.
- [internal] The Order List and Orders Search → Filter has a new backend architecture (#2820). This was changed as an experiment to fix #1543. This affects iOS 13.0 users only. No new behaviors have been added. Github project: https://git.io/JUBco. 
- [*] Orders → Search list will now show the full counts instead of “99+”. #2825


5.0
-----
- [*] Order details > product details: tapping outside of the bottom sheet from "Add more details" menu does not dismiss the whole product details anymore.
- [*] If the Products switch is on in Settings > Experimental Features, product editing for basic fields are enabled for non-core products (whose product type is not simple/external/variable/grouped) - images, name, description, readonly price, readonly inventory, tags, categories, short description, and product settings.
- [*] Order Detail: added "Guest" placeholder on Order Details card when there's no customer name.
- [*] If the Products switch is on in Settings > Experimental Features:
  - Product editing for basic fields are enabled for non-core products (whose product type is not simple/external/variable/grouped) - images, name, description, readonly price, readonly inventory, tags, categories, short description, and product settings.
  - Inventory and shipping settings are now editable for a variable product.
  - A product variation's stock status is now editable in inventory settings.
  - Reviews row is now hidden if reviews are disabled.
  - Now it's possible to open the product's reviews screen also if there are no reviews.
  - We improved our VoiceOver support in Product Detail screen.
- [*] In Settings, the "Feature Request" button was replaced with "Send Feedback" (Survey) (https://git.io/JUmUY)


4.9
-----
- [**] Sign in with Apple is now available in the log in process.
- [**] In Settings > Experimental Features, a Products switch is now available for turning Products M3 features on and off for core products (default off for beta testing). Products M3 features: edit grouped, external and variable products, enable/disable reviews, change product type and update categories and tags.
- [*] Edit Products: the update action now shows up on the product details after updating just the sale price.
- [*] Fix a crash that sometimes happen when tapping on a Product Review push notification.
- [*] Variable product > variation list: a warning banner is shown if any variations do not have a price, and warning text is shown on these variation rows.


4.8
-----
- [*] Enabled right/left swipe on product images.


4.7
-----
- [*] Fixed an intermittent crash when sending an SMS from the app.


4.6
-----
- [*] Fix an issue in the y-axis values on the dashboard charts where a negative value could show two minus signs.
- [*] When a simple product doesn't have a price set, the price row on the product details screen now shows "Add Price" placeholder instead of an empty regular price.
- [*] If WooCommerce 4.0 is available the app will show the new stats dashboard, otherwise will show a banner indicating the user to upgrade.
- [*] The total orders row is removed from the readonly product details (products that are not a simple product) to avoid confusion since it's not shown on the editable form for simple products.


4.5
-----
- [**] Products: now you can update product images, product settings, viewing and sharing a product.
- [*] In Order Details, the item subtotal is now shown on the right side instead of the quantity. The quantity can still be viewed underneath the product name.
- [*] In Order Details, SKU was removed from the Products List. It is still shown when fulfilling the order or viewing the product details.
- [*] Polish the loading state on the product variations screen.
- [*] When opening a simple product from outside of the Products tab (e.g. from Top Performers section or an order), the product name and ellipsis menu (if the Products feature switch is enabled) should be visible in the navigation bar.
 

4.4
-----
- Order Detail: the HTML shipping method is now showed correctly
- [internal] Logging in via 'Log in with Google' has changes that can cause regressions. See https://git.io/Jf2Fs for full testing details.
- [**] Fix bugs related to push notifications: after receiving a new order push notification, the Reviews tab does not show a badge anymore. The application icon badge number is now cleared by navigating to the Orders tab and/or the Reviews tab, depending on the types of notifications received.
- [*] The discard changes prompt now only appears when navigating from product images screen if any images have been deleted.
- [*] Fix the issue where product details screen cannot be scrolled to the bottom in landscape after keyboard is dismissed (e.g. from editing product title).
- [*] The product name is now shown in the product details navigation bar so that the name is always visible.
- [*] The images pending upload should be visible after editing product images from product details.
- [*] The discard changes prompt does not appear when navigating from product settings detail screens with a text field (slug, purchase note, and menu order) anymore.
- [*] Fix the wrong cell appearance in the order status list.
- [*] The "View product in store" action will be shown only if the product is published.
- [internal] Modified the component used for fetching data from the database. Please watch out for crashes in lists.


4.3
-----
- Products: now the Product details can be edited and saved outside Products tab (e.g. from Order details or Top Performers).
- [internal]: the navigation to the password entry screen has changed and can cause regressions. See https://git.io/JflDW for testing details.
- [internal] Refactored some API calls for fetching a Note, Product, and Product Review. 
- Products: we improved our VoiceOver support in Product Price settings
- In Settings > Experimental Features, a Products switch is now available for turning Products M2 features on and off for simple products (default off for beta testing). Products M2 features: update product images, product settings, viewing and sharing a product.
- The WIP banner on the Products tab is now collapsed by default for more vertical space.
- Dropped iOS 11 support. From now we support iOS 12 and later.
- In Order Details, the Payment card is now shown right after the Products and Refunded Products cards.


4.2
-----
- Products: now tapping anywhere on a product cell where you need to insert data, like in Product Price and Product Shipping settings, you start to edit the text field.
- Products: now the keyboard pop up automatically in Edit Description
- The Processing orders list will now show upcoming (future) orders.
- Improved stats: fixed the incorrect time range on "This Week" tab when loading improved stats on a day when daily saving time changes.
- [internal]: the "send magic link" screen has navigation changes that can cause regressions. See https://git.io/Jfqio for testing details.
- The Orders list is now automatically refreshed when reopening the app. 
- The Orders list is automatically refreshed if a new order (push notification) comes in.
- Orders -> Search: The statuses now shows the total number of orders with that status.


4.1
-----
- Fix an intermittent crash when downloading Orders
- The Photo Library permission alert shouldn't be prompted when opening the readonly product details or edit product for simple products, which is reproducible on iOS 11 or 12 devices. (The permission is only triggered when uploading images in Zendesk support or in debug builds with Products M2 enabled.)
- [internal] Updated the empty search result views for Products and Orders. https://git.io/Jvdap

 
4.0
-----
- Products is now available with limited editing for simple products!
- Fix pulling to refresh on the Processing tab sometimes will not show the up-to-date orders.
- Edit Product > Price Settings: schedule sale is now available even when either the start or end date is not set, and the sale end date can be removed now.
- Improved stats: fixed a crash when loading improved stats on a day when daily saving time changes.
- [internal] Changed the Shipping and Tax classes list loading so that any cached data is shown right away
- [internal] Edit Products M2: added an image upload source for product images - WordPress Media Library.
- [internal] Slightly changed the dependency graph of the database fetching component. Please watch out for data loading regressions.
- [internal] the signup and login Magic Link flows have code changes. See https://git.io/JvyB3 for testing details.
- [internal] the login via Magic Link flows have code changes. See https://git.io/JvyB3 for testing details.
- [internal] the login via Continue with Google flows have code changes that can cause regressions. See https://git.io/Jvyjg for testing details.
- [internal] the signup and login Magic Link flows have code changes. See https://git.io/JvyB3 for testing details.
- [internal] under Edit Products M2 feature flag, there are 4 ways to sort the products on the products tab.
- [internal] the login flow has changes to the 2-factor authentication navigation. See https://git.io/JvdKP for testing details.

3.9
-----
- bugfix: now in the Order List the order status label is no more clipped
- bugfix: now the launch screen is no more stretched
- The Shipping Provider flow, will be called now Shipping Carrier.
- Edit Products: in price settings, the order of currency and price field follows the store currency options under wp-admin > WooCommerce > Settings > General.
- [internal] The signup and login flows have code changes. See https://git.io/Jv1Me for testing details.
 
3.8
-----
- Dashboard stats: any negative revenue (from refunds for example) for a time period are shown now.
- Redesigned Orders List: Processing and All Orders are now shown in front. Filtering was moved to the Search view.
- Fix Reviews sometimes failing to load on some WooCommerce configurations
- Experimental: a Products feature switch is visible in Settings > Experimental Features that shows/hides the Products tab, and allow to edit a product.
 
3.7
-----
- Dashboard: now tapping on a product on "Top Performers" section open the product detail

3.6
-----
- Order Details: see a list of issued refunds inside the order detail screen
- Orders tab: Orders to fulfill badge shows numbers 1-99, and now 99+ for anything over 99. Previously, it was 9+.
- Orders tab: The full total amount is now shown.
- Order Details & Product UI: if a Product name has HTML escape characters, they should be decoded in the app.
- Order Details: if the Order has multiple Products, tapping on any Product should open the same Product now.
- bugfix: the orders badge on tab bar now is correctly refreshed after switching to a store with badge count equal to zero.
- The orders tab now localizes item quantities and the order badge.


3.5
-----
- bugfix: when the app is in the foreground while receiving a push notification, the badge on the Orders tab and Reviews tab should be updated correctly based on the type of the notification.
- bugfix: after logging out and in, the Product list should be loaded to the correct store instead of being empty.
- bugfix: in Contact Support, a message should always be sent successfully now.

3.4
-----
- bugfix: on the Order Details screen, the product quantity title in the 2-column header view aligns to the right now
- bugfix: tapping on a new Order push notification, it used to go to the Reviews tab. Now it should go to the new Order screen
- bugfix: on the Products tab, if tapping on a Product and then switching stores, the old Product details used to remain on the Products tab. Now the Product list is always shown on the Products tab after switching stores.
- Dark mode: colors are updated up to design for the navigation bar, tab bar, Fulfill Order > add tracking icon, Review Details > product link icon.
- bugfix/enhancement: on the Products tab, if there are no Products the "Work In Progress" banner is shown with an image placeholder below now.
- bugfix: the deleted Product Variations should not show up after syncing anymore.
- bugfix: now the shipping address in the Order Detail is hidden if the order contains only virtual products
- bugfix: when logged out, Contact Support should be enabled now after typing a valid email address with an email keyboard type.

3.3
-----
- bugfix: add some padding to an order item image in the Fulfillment view, when no SKU exists
- bugfix: View Billing Information > Contact Details: the email button wouldn't do anything if you don't have an email account configured in the Mail app. Now an option to copy the email address is presented instead of doing nothing.
- bugfix: Fulfill Order screen now displays full customer provided note, instead of cutting it to a single line.
- bugfix: Fixed clipped content on section headings with larger font sizes
- bugfix: Fixed footer overlapping the last row in Settings > About with larger font sizes
- bugfix: the Orders badge on tab bar now is correctly refreshed after switching stores
 
3.2.1
-----
- bugfix: the order detail status and "Begin fulfillment" button now are correctly updated when the order status changes
- bugfix: after adding a new order note, now it appear correctly inside the order detail

3.2
-----
- Experimental: a Products feature switch is visible in Settings > Experimental Features that shows/hides the Products tab with a Work In Progress banner at the top.
- Experimental: if a Product has variations, the variants info are shown on the Product Details that navigates to a list of variations with each price or visibility shown.
- Enhancement: Support for dark mode
- bugfix: Settings no longer convert to partial dark mode.
- Experimental: Support the latest wc-admin plugin release, v0.23.0 and up
 
3.1
-----
- The order detail view now includes the shipping method of the order.
- Enhancement: The Reviews tab now presents all the Product Reviews
- Updated appearance of Order Details - temporarily disabling dark mode.
- bugfix: fixed UI appearance on cells of Order List when tapping with dark mode enabled.
- bugfix: Reviews no longer convert to partial dark mode. Dark mode coming soon!
- bugfix: Order Details now has the right space between cells.
- bugfix: update the new stats endpoint for WC Admin plugin version 0.22+, and notify the user about the minimum plugin version when they cannot see the new stats. It'd be great to also mention this in the App Store release notes: the new stats UI now requires WC Admin plugin version 0.22+.

3.0
-----
- bugfix: for sites with empty site time zone in the API (usually with UTC specified in wp-admin settings) and when the site time zone is not GMT+0, the stats v4 data no longer has the wrong boundaries (example in #1357).
- bugfix: fixed a UI appearance problem on mail composer on iOS 13.
 
2.9
-----
- bugfix: the badge "9+" on the Orders tab doesn't overlap with the tab label on iPhone SE/8 landscape now, and polished based on design spec.
- bugfix: the Top Performers in the new stats page should not have a dark header bar when launching the app in Dark mode.
- Enhancement: preselect current Order status when editing the status with a list of order statuses.
- bugfix: on Orders tab, the order status filter now stays after changing an Order status.
 
2.8
-----
 
2.7
-----
- Enhancement: Enhancements to the Order Details screen, adding more customer information.
- bugfix: the App Logs shouldn't be editable, only copy / paste.
- bugfix: Reviews were not localized.
- bugfix: On log in, some users would see the Continue button but be unable to Continue, due to errors with the account. A new "Try another account" button has been added as an option.
- bugfix: Product Details page was displaying the Price in the wrong currency.
- Enhancement: removed the "New Orders" card from the My store tab, now that the Orders tab displays the same information.
- Added brand new stats page for user with the WooCommerce Admin plugin and provided an option for users to opt in or out directly from the Settings page.
- bugfix: Order Details: icon on "Details" cell for fulfilled order can be wrong.
 
2.6
-----
- bugfix: 9+ orders in the orders badge text is now easier to read
- bugfix: Keep those sign-in bugs coming! We tracked down and fixed a `Log in with Jetpack` issue, where users with a Byte Order Mark in their `wp-config.php` file were returning error responses during API requests. These users would see their store listed in the sign-in screen, but were unable to tap the Continue button.
- bugfix: prevents a potential edge case where the login screen could be dismissed in a future version of iOS.
- bugfix: While tuning up the behind-the-scenes for Order Detail screens, we accidentally lost the ability to automatically download any missing product images. Product image downloads restored!

2.5
-----
- bugfix: on certain devices, pulling down to refresh on Order Details screen used to result in weird UI with misplaced labels. Should be fixed in this release.
- Enhancement: Display a badge in the bottom tab, overlapping the Orders icon, to indicate the number of orders processing.
- Enhancement: The Notifications tab has been replaced by Reviews 

2.4
-----
- New feature: in Order Details > Shipment Tracking, a new action is added to the "more" action menu for copying tracking number.
- Enhancement: updated the footer in Settings to inform users that we're hiring.
- bugfix & improvement: when Jetpack site stats module is turned off or when user has no permission to view site stats, the generic error toast is not shown to the user anymore. Additionally, the visitors stats UI is shown/hidden when the Jetpack module is activated/deactivated respectively.

2.3
-----
- Improvement: improved Dynamic Type support in the body of the notification in the Notifications tab.

2.2
-----
- improvement: opting out of Tracks syncs with WordPress.com
 
2.1
-----
- improvement: improved support for RTL languages in the Dashboard
- enhancement: You can now view product images on orders. Tapping on Products in Orders will present a view-only version of the Product's Details.
 
2.0
-----
- bugfix: dates in the Order Details screen are now localised.
- improvement: improved support for larger font sizes in the login screen
 
1.9
-----
- bugfix: fixes "Unable to load content" error message when attempting to get Top Performers content.
- new feature: You can now manually add shipment tracking to an Order. This feature is for users who have the [Shipment Tracking plugin](https://woocommerce.com/products/shipment-tracking) installed.
- bugfix: fixes Store Picker: some users are unable to continue after logging in.
- bugfix: fixes a crash when the network connection is slow
 
1.8
-----

1.7.1
-----
- Fixed a bug where Order List did not load for some users.
- update: this app supports iOS 12.0 and up.
- improvement: improved support for large text sizes.
- bugfix: fixes Order List not loading for some users.
- bugfix: fixes "Unable to load content" error message when attempting to get Top Performers content.
 
1.7
-----
- improvement: you can now log in using a site address.

1.6
-----
- improvement: Tracking numbers can now be copied to the pasteboard from the order details screen.

1.5
-----
- bugfix: Sometimes Settings would style all the options like "Log Out". No longer happens now.
- bugfix: order status refreshes upon pull-to-refresh in Order Details
- bugfix: payment status label background color showing up beyond rounded border
- improvement: change top performers text from "Total Product Order" to "Total orders" for clarity
- bugfix: fixed an issue on the order details screen where the shipment tracking dates were incorrect

1.4
-----
- bugfix: fix a crash happening on log out
- new feature: Add shipment tracking to Order Details screen
- improvement: The store switcher now allows you to go back to the previous screen without logging you out
- improvement: Custom order status labels are now supported! Instead of just displaying the order status slug and capitalizing the slug, the custom order status label will now be fetched from the server and properly displayed.
- improvement: Filtering by custom order status now supported!
- new feature: You can now manually change the status of an order on the order details screen
- bugfix: correctly flips chevron on Dashboard > New Orders, to support RTL languages.
- bugfix: fixed an issue on the order details screen where the shipment tracking dates were incorrect

1.3
-----
- bugfix: Allows for decimal quantities which some extensions have
- new feature: quick site select. Navigate to Settings > select row with store website.
- improvement: Updated the colors of the bars in the charts for better readability
- improvement: Present an error message with an option to retry when adding a note to an order fails
- improvement: Present an error message with an option to retry when fulfilling an order fails
- bugfix: Log out of the current account right after selecting "Try another account" in store picker
- improvement: Use the store name for the title of the view in "My store" tab
- improvement: Add an alert to let the user know about our new store switcher
- improvement: Display Address in Order Details screen unless every field is empty<|MERGE_RESOLUTION|>--- conflicted
+++ resolved
@@ -2,12 +2,9 @@
 
 6.0
 -----
-<<<<<<< HEAD
 - [*] Updated copyright notice to WooCommerce
 - [*] Fix: top performers in "This Week" tab should be showing the same data as in WC Admin.
-=======
- 
->>>>>>> a3d99fb2
+ 
 
 5.9
 -----
