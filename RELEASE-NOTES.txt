--- conflicted
+++ resolved
@@ -1,12 +1,9 @@
 1.6
 -----
-<<<<<<< HEAD
 - improvement: you can now log in using a site address.
  
-=======
 - improvement: Tracking numbers can now be copied to the pasteboard from the order details screen.
 
->>>>>>> 87c2ebd2
 1.5
 -----
 - bugfix: Sometimes Settings would style all the options like "Log Out". No longer happens now.
