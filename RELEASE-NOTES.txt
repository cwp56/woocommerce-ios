*** PLEASE FOLLOW THIS FORMAT: [<priority indicator, more stars = higher priority>] <description> [<PR URL>]

5.9
-----
- [*] Removed fulfillment screen and moved fulfillment to the order details screen. [https://github.com/woocommerce/woocommerce-ios/pull/3453]
- [*] Fix: billing information action sheets now are presented correctly on iPad. [https://github.com/woocommerce/woocommerce-ios/pull/3457]
- [*] fix: the rows in the product search list now don't have double separators. [https://github.com/woocommerce/woocommerce-ios/pull/3456]
<<<<<<< HEAD
- [*] fix: in Settings > Switch Store, the spinner in the "Continue" button at the bottom is now visible in dark mode. [https://github.com/woocommerce/woocommerce-ios/pull/3468]
=======
- [*] fix: when adding a note to an order, the text gets no more deleted if you tap on “Email note to customer”. [https://github.com/woocommerce/woocommerce-ios/pull/3473]
- [*] fix: now we don't show any more similar alert notices if an error occurred. [https://github.com/woocommerce/woocommerce-ios/pull/3474]
>>>>>>> ca3f6f43


5.8
-----
- [***] Products M5 features are now available to all. Products M5 features: add and edit linked products, add and edit downloadable files, product deletion. [https://github.com/woocommerce/woocommerce-ios/pull/3420]
- [***] Shipping labels M1 features are now available to all: view shipping label details, request a refund, and reprint a shipping label via AirPrint. [https://github.com/woocommerce/woocommerce-ios/pull/3436]
- [**] Improved login flow, including better error handling. [https://github.com/woocommerce/woocommerce-ios/pull/3332]


5.7
-----
- [***] Dropped iOS 12 support. From now we support iOS 13 and later. [https://github.com/woocommerce/woocommerce-ios/pull/3216]
- [*] Fixed spinner appearance in the footer of orders list. [https://github.com/woocommerce/woocommerce-ios/pull/3249]
- [*] In order details, the image for a line item associated with a variation is shown now after the variation has been synced. [https://github.com/woocommerce/woocommerce-ios/pull/3314]
- [internal] Refactored Core Data stack so more errors will be propagated. [https://github.com/woocommerce/woocommerce-ios/pull/3267]


5.6
-----
- [**] Fixed order list sometimes not showing newly submitted orders. 
- [*] now the date pickers on iOS 14 are opened as modal view. [https://github.com/woocommerce/woocommerce-ios/pull/3148]
- [*] now it's possible to remove an image from a Product Variation if the WC version 4.7+. [https://github.com/woocommerce/woocommerce-ios/pull/3159]
- [*] removed the Product Title in product screen navigation bar. [https://github.com/woocommerce/woocommerce-ios/pull/3187]
- [*] the icon of the cells inside the Product Detail are now aligned at 10px from the top margin. [https://github.com/woocommerce/woocommerce-ios/pull/3199]
- [**] Added the ability to issue refunds from the order screen. Refunds can be done towards products or towards shipping. [https://github.com/woocommerce/woocommerce-ios/pull/3204]
- [*] Prevent banner dismiss when tapping "give feedback" on products screen. [https://github.com/woocommerce/woocommerce-ios/pull/3221]
- [*] Add keyboard dismiss in Add Tracking screen [https://github.com/woocommerce/woocommerce-ios/pull/3220]


5.5
----- 
- [**] Products M4 features are now available to all. Products M4 features: add a simple/grouped/external product with actions to publish or save as draft. [https://github.com/woocommerce/woocommerce-ios/pull/3133]
- [*] enhancement: Order details screen now shows variation attributes for WC version 4.7+. [https://github.com/woocommerce/woocommerce-ios/pull/3109]
- [*] fix: Product detail screen now includes the number of ratings for that product. [https://github.com/woocommerce/woocommerce-ios/pull/3089]
- [*] fix: Product subtitle now wraps correctly in order details. [https://github.com/woocommerce/woocommerce-ios/pull/3201]


5.4
-----
- [*] fix: text headers on Product price screen are no more clipped with large text sizes. [https://github.com/woocommerce/woocommerce-ios/pull/3090]


5.4
-----
- [*] fix: the footer in app Settings is now correctly centered.
- [*] fix: Products tab: earlier draft products now show up in the same order as in core when sorting by "Newest to Oldest".
- [*] enhancement: in product details > price settings, the sale dates can be edited inline in iOS 14 using the new date picker. Also, the sale end date picker editing does not automatically end on changes anymore. [https://github.com/woocommerce/woocommerce-ios/pull/3044]
- [*] enhancement: in order details > add tracking, the date shipped can be edited inline in iOS 14 using the new date picker. [https://github.com/woocommerce/woocommerce-ios/pull/3044]
- [*] enhancement: in products list, the "(No Title)" placeholder will be showed when a product doesn't have the title set. [https://github.com/woocommerce/woocommerce-ios/pull/3068]
- [*] fix: the placeholder views in the top dashboard chart and orders tab do not have unexpected white background color in Dark mode in iOS 14 anymore. [https://github.com/woocommerce/woocommerce-ios/pull/3063]


5.3
-----
- [**] In Settings > Experimental Features, a Products switch is now available for turning Products M4 features on and off (default off). Products M4 features: add a simple/grouped/external product with actions to publish or save as draft.
- [*] Opening a product from order details now shows readonly product details of the same styles as in editable product details.
- [*] Opening a product variation from order details now shows readonly product variation details and this product variation does not appear in the Products tab anymore.
- [*] Enhancement: when not saving a product as "published", the in-progress modal now shows title and message like "saving your product" instead of "publishing your product".
- [*] In product and variation list, the stock quantity is not shown anymore when stock management is disabled.
- [*] Enhancement: when the user attempts to dismiss the product selector search modal while at least one product is selected for a grouped product's linked products, a discard changes action sheet is shown.
- [internal] Renamed a product database table (Attribute) to GenericAttribute. This adds a new database migration.  [https://github.com/woocommerce/woocommerce-ios/pull/2883]
- [internal] Refactored the text fields in the Manual Shipment Tracking page. [https://github.com/woocommerce/woocommerce-ios/pull/2979]
- [internal] Attempt fix for startup crashes. [https://github.com/woocommerce/woocommerce-ios/pull/3069]


5.2
-----
- [**] Products: now you can editing basic fields for non-core products (whose product type is not simple/external/variable/grouped) - images, name, description, readonly price, readonly inventory, tags, categories, short description, and product settings.
- [*] Enhancement: for variable products, the stock status is now shown in its variation list.
- [*] Sign In With Apple: if the Apple ID has been disconnected from the WordPress app (e.g. in Settings > Apple ID > Password & Security > Apps using Apple ID), the app is logged out on app launch or app switch.
- [*] Now from an Order Detail it's only possible to open a Product in read-only mode.
- [internal] #2881 Upgraded WPAuth from 1.24 to 1.26-beta.12. Regressions may happen in login flows.
- [internal] #2896 Configured the same user agent header for all the network requests made through the app.
- [internal] #2879 After logging out, the persistent store is not reset anymore to fix a crash in SIWA revoked token scenario after app launch (issue #2830). No user-facing changes are intended, the data should be associated with a site after logging out and in like before.

5.1
-----
- [*] bugfix: now reviews are refreshed correctly. If you try to delete or to set as spam a review from the web, the result will match in the product reviews list.
- [*] If the Products switch is on in Settings > Experimental Features:
  - For a variable product, the stock status is not shown in the product details anymore when stock management is disabled since stock status is controlled at variation level.
- [internal] The Order List and Orders Search → Filter has a new backend architecture (#2820). This was changed as an experiment to fix #1543. This affects iOS 13.0 users only. No new behaviors have been added. Github project: https://git.io/JUBco. 
- [*] Orders → Search list will now show the full counts instead of “99+”. #2825


5.0
-----
- [*] Order details > product details: tapping outside of the bottom sheet from "Add more details" menu does not dismiss the whole product details anymore.
- [*] If the Products switch is on in Settings > Experimental Features, product editing for basic fields are enabled for non-core products (whose product type is not simple/external/variable/grouped) - images, name, description, readonly price, readonly inventory, tags, categories, short description, and product settings.
- [*] Order Detail: added "Guest" placeholder on Order Details card when there's no customer name.
- [*] If the Products switch is on in Settings > Experimental Features:
  - Product editing for basic fields are enabled for non-core products (whose product type is not simple/external/variable/grouped) - images, name, description, readonly price, readonly inventory, tags, categories, short description, and product settings.
  - Inventory and shipping settings are now editable for a variable product.
  - A product variation's stock status is now editable in inventory settings.
  - Reviews row is now hidden if reviews are disabled.
  - Now it's possible to open the product's reviews screen also if there are no reviews.
  - We improved our VoiceOver support in Product Detail screen.
- [*] In Settings, the "Feature Request" button was replaced with "Send Feedback" (Survey) (https://git.io/JUmUY)


4.9
-----
- [**] Sign in with Apple is now available in the log in process.
- [**] In Settings > Experimental Features, a Products switch is now available for turning Products M3 features on and off for core products (default off for beta testing). Products M3 features: edit grouped, external and variable products, enable/disable reviews, change product type and update categories and tags.
- [*] Edit Products: the update action now shows up on the product details after updating just the sale price.
- [*] Fix a crash that sometimes happen when tapping on a Product Review push notification.
- [*] Variable product > variation list: a warning banner is shown if any variations do not have a price, and warning text is shown on these variation rows.


4.8
-----
- [*] Enabled right/left swipe on product images.


4.7
-----
- [*] Fixed an intermittent crash when sending an SMS from the app.


4.6
-----
- [*] Fix an issue in the y-axis values on the dashboard charts where a negative value could show two minus signs.
- [*] When a simple product doesn't have a price set, the price row on the product details screen now shows "Add Price" placeholder instead of an empty regular price.
- [*] If WooCommerce 4.0 is available the app will show the new stats dashboard, otherwise will show a banner indicating the user to upgrade.
- [*] The total orders row is removed from the readonly product details (products that are not a simple product) to avoid confusion since it's not shown on the editable form for simple products.


4.5
-----
- [**] Products: now you can update product images, product settings, viewing and sharing a product.
- [*] In Order Details, the item subtotal is now shown on the right side instead of the quantity. The quantity can still be viewed underneath the product name.
- [*] In Order Details, SKU was removed from the Products List. It is still shown when fulfilling the order or viewing the product details.
- [*] Polish the loading state on the product variations screen.
- [*] When opening a simple product from outside of the Products tab (e.g. from Top Performers section or an order), the product name and ellipsis menu (if the Products feature switch is enabled) should be visible in the navigation bar.
 

4.4
-----
- Order Detail: the HTML shipping method is now showed correctly
- [internal] Logging in via 'Log in with Google' has changes that can cause regressions. See https://git.io/Jf2Fs for full testing details.
- [**] Fix bugs related to push notifications: after receiving a new order push notification, the Reviews tab does not show a badge anymore. The application icon badge number is now cleared by navigating to the Orders tab and/or the Reviews tab, depending on the types of notifications received.
- [*] The discard changes prompt now only appears when navigating from product images screen if any images have been deleted.
- [*] Fix the issue where product details screen cannot be scrolled to the bottom in landscape after keyboard is dismissed (e.g. from editing product title).
- [*] The product name is now shown in the product details navigation bar so that the name is always visible.
- [*] The images pending upload should be visible after editing product images from product details.
- [*] The discard changes prompt does not appear when navigating from product settings detail screens with a text field (slug, purchase note, and menu order) anymore.
- [*] Fix the wrong cell appearance in the order status list.
- [*] The "View product in store" action will be shown only if the product is published.
- [internal] Modified the component used for fetching data from the database. Please watch out for crashes in lists.


4.3
-----
- Products: now the Product details can be edited and saved outside Products tab (e.g. from Order details or Top Performers).
- [internal]: the navigation to the password entry screen has changed and can cause regressions. See https://git.io/JflDW for testing details.
- [internal] Refactored some API calls for fetching a Note, Product, and Product Review. 
- Products: we improved our VoiceOver support in Product Price settings
- In Settings > Experimental Features, a Products switch is now available for turning Products M2 features on and off for simple products (default off for beta testing). Products M2 features: update product images, product settings, viewing and sharing a product.
- The WIP banner on the Products tab is now collapsed by default for more vertical space.
- Dropped iOS 11 support. From now we support iOS 12 and later.
- In Order Details, the Payment card is now shown right after the Products and Refunded Products cards.


4.2
-----
- Products: now tapping anywhere on a product cell where you need to insert data, like in Product Price and Product Shipping settings, you start to edit the text field.
- Products: now the keyboard pop up automatically in Edit Description
- The Processing orders list will now show upcoming (future) orders.
- Improved stats: fixed the incorrect time range on "This Week" tab when loading improved stats on a day when daily saving time changes.
- [internal]: the "send magic link" screen has navigation changes that can cause regressions. See https://git.io/Jfqio for testing details.
- The Orders list is now automatically refreshed when reopening the app. 
- The Orders list is automatically refreshed if a new order (push notification) comes in.
- Orders -> Search: The statuses now shows the total number of orders with that status.


4.1
-----
- Fix an intermittent crash when downloading Orders
- The Photo Library permission alert shouldn't be prompted when opening the readonly product details or edit product for simple products, which is reproducible on iOS 11 or 12 devices. (The permission is only triggered when uploading images in Zendesk support or in debug builds with Products M2 enabled.)
- [internal] Updated the empty search result views for Products and Orders. https://git.io/Jvdap

 
4.0
-----
- Products is now available with limited editing for simple products!
- Fix pulling to refresh on the Processing tab sometimes will not show the up-to-date orders.
- Edit Product > Price Settings: schedule sale is now available even when either the start or end date is not set, and the sale end date can be removed now.
- Improved stats: fixed a crash when loading improved stats on a day when daily saving time changes.
- [internal] Changed the Shipping and Tax classes list loading so that any cached data is shown right away
- [internal] Edit Products M2: added an image upload source for product images - WordPress Media Library.
- [internal] Slightly changed the dependency graph of the database fetching component. Please watch out for data loading regressions.
- [internal] the signup and login Magic Link flows have code changes. See https://git.io/JvyB3 for testing details.
- [internal] the login via Magic Link flows have code changes. See https://git.io/JvyB3 for testing details.
- [internal] the login via Continue with Google flows have code changes that can cause regressions. See https://git.io/Jvyjg for testing details.
- [internal] the signup and login Magic Link flows have code changes. See https://git.io/JvyB3 for testing details.
- [internal] under Edit Products M2 feature flag, there are 4 ways to sort the products on the products tab.
- [internal] the login flow has changes to the 2-factor authentication navigation. See https://git.io/JvdKP for testing details.

3.9
-----
- bugfix: now in the Order List the order status label is no more clipped
- bugfix: now the launch screen is no more stretched
- The Shipping Provider flow, will be called now Shipping Carrier.
- Edit Products: in price settings, the order of currency and price field follows the store currency options under wp-admin > WooCommerce > Settings > General.
- [internal] The signup and login flows have code changes. See https://git.io/Jv1Me for testing details.
 
3.8
-----
- Dashboard stats: any negative revenue (from refunds for example) for a time period are shown now.
- Redesigned Orders List: Processing and All Orders are now shown in front. Filtering was moved to the Search view.
- Fix Reviews sometimes failing to load on some WooCommerce configurations
- Experimental: a Products feature switch is visible in Settings > Experimental Features that shows/hides the Products tab, and allow to edit a product.
 
3.7
-----
- Dashboard: now tapping on a product on "Top Performers" section open the product detail

3.6
-----
- Order Details: see a list of issued refunds inside the order detail screen
- Orders tab: Orders to fulfill badge shows numbers 1-99, and now 99+ for anything over 99. Previously, it was 9+.
- Orders tab: The full total amount is now shown.
- Order Details & Product UI: if a Product name has HTML escape characters, they should be decoded in the app.
- Order Details: if the Order has multiple Products, tapping on any Product should open the same Product now.
- bugfix: the orders badge on tab bar now is correctly refreshed after switching to a store with badge count equal to zero.
- The orders tab now localizes item quantities and the order badge.


3.5
-----
- bugfix: when the app is in the foreground while receiving a push notification, the badge on the Orders tab and Reviews tab should be updated correctly based on the type of the notification.
- bugfix: after logging out and in, the Product list should be loaded to the correct store instead of being empty.
- bugfix: in Contact Support, a message should always be sent successfully now.

3.4
-----
- bugfix: on the Order Details screen, the product quantity title in the 2-column header view aligns to the right now
- bugfix: tapping on a new Order push notification, it used to go to the Reviews tab. Now it should go to the new Order screen
- bugfix: on the Products tab, if tapping on a Product and then switching stores, the old Product details used to remain on the Products tab. Now the Product list is always shown on the Products tab after switching stores.
- Dark mode: colors are updated up to design for the navigation bar, tab bar, Fulfill Order > add tracking icon, Review Details > product link icon.
- bugfix/enhancement: on the Products tab, if there are no Products the "Work In Progress" banner is shown with an image placeholder below now.
- bugfix: the deleted Product Variations should not show up after syncing anymore.
- bugfix: now the shipping address in the Order Detail is hidden if the order contains only virtual products
- bugfix: when logged out, Contact Support should be enabled now after typing a valid email address with an email keyboard type.

3.3
-----
- bugfix: add some padding to an order item image in the Fulfillment view, when no SKU exists
- bugfix: View Billing Information > Contact Details: the email button wouldn't do anything if you don't have an email account configured in the Mail app. Now an option to copy the email address is presented instead of doing nothing.
- bugfix: Fulfill Order screen now displays full customer provided note, instead of cutting it to a single line.
- bugfix: Fixed clipped content on section headings with larger font sizes
- bugfix: Fixed footer overlapping the last row in Settings > About with larger font sizes
- bugfix: the Orders badge on tab bar now is correctly refreshed after switching stores
 
3.2.1
-----
- bugfix: the order detail status and "Begin fulfillment" button now are correctly updated when the order status changes
- bugfix: after adding a new order note, now it appear correctly inside the order detail

3.2
-----
- Experimental: a Products feature switch is visible in Settings > Experimental Features that shows/hides the Products tab with a Work In Progress banner at the top.
- Experimental: if a Product has variations, the variants info are shown on the Product Details that navigates to a list of variations with each price or visibility shown.
- Enhancement: Support for dark mode
- bugfix: Settings no longer convert to partial dark mode.
- Experimental: Support the latest wc-admin plugin release, v0.23.0 and up
 
3.1
-----
- The order detail view now includes the shipping method of the order.
- Enhancement: The Reviews tab now presents all the Product Reviews
- Updated appearance of Order Details - temporarily disabling dark mode.
- bugfix: fixed UI appearance on cells of Order List when tapping with dark mode enabled.
- bugfix: Reviews no longer convert to partial dark mode. Dark mode coming soon!
- bugfix: Order Details now has the right space between cells.
- bugfix: update the new stats endpoint for WC Admin plugin version 0.22+, and notify the user about the minimum plugin version when they cannot see the new stats. It'd be great to also mention this in the App Store release notes: the new stats UI now requires WC Admin plugin version 0.22+.

3.0
-----
- bugfix: for sites with empty site time zone in the API (usually with UTC specified in wp-admin settings) and when the site time zone is not GMT+0, the stats v4 data no longer has the wrong boundaries (example in #1357).
- bugfix: fixed a UI appearance problem on mail composer on iOS 13.
 
2.9
-----
- bugfix: the badge "9+" on the Orders tab doesn't overlap with the tab label on iPhone SE/8 landscape now, and polished based on design spec.
- bugfix: the Top Performers in the new stats page should not have a dark header bar when launching the app in Dark mode.
- Enhancement: preselect current Order status when editing the status with a list of order statuses.
- bugfix: on Orders tab, the order status filter now stays after changing an Order status.
 
2.8
-----
 
2.7
-----
- Enhancement: Enhancements to the Order Details screen, adding more customer information.
- bugfix: the App Logs shouldn't be editable, only copy / paste.
- bugfix: Reviews were not localized.
- bugfix: On log in, some users would see the Continue button but be unable to Continue, due to errors with the account. A new "Try another account" button has been added as an option.
- bugfix: Product Details page was displaying the Price in the wrong currency.
- Enhancement: removed the "New Orders" card from the My store tab, now that the Orders tab displays the same information.
- Added brand new stats page for user with the WooCommerce Admin plugin and provided an option for users to opt in or out directly from the Settings page.
- bugfix: Order Details: icon on "Details" cell for fulfilled order can be wrong.
 
2.6
-----
- bugfix: 9+ orders in the orders badge text is now easier to read
- bugfix: Keep those sign-in bugs coming! We tracked down and fixed a `Log in with Jetpack` issue, where users with a Byte Order Mark in their `wp-config.php` file were returning error responses during API requests. These users would see their store listed in the sign-in screen, but were unable to tap the Continue button.
- bugfix: prevents a potential edge case where the login screen could be dismissed in a future version of iOS.
- bugfix: While tuning up the behind-the-scenes for Order Detail screens, we accidentally lost the ability to automatically download any missing product images. Product image downloads restored!

2.5
-----
- bugfix: on certain devices, pulling down to refresh on Order Details screen used to result in weird UI with misplaced labels. Should be fixed in this release.
- Enhancement: Display a badge in the bottom tab, overlapping the Orders icon, to indicate the number of orders processing.
- Enhancement: The Notifications tab has been replaced by Reviews 

2.4
-----
- New feature: in Order Details > Shipment Tracking, a new action is added to the "more" action menu for copying tracking number.
- Enhancement: updated the footer in Settings to inform users that we're hiring.
- bugfix & improvement: when Jetpack site stats module is turned off or when user has no permission to view site stats, the generic error toast is not shown to the user anymore. Additionally, the visitors stats UI is shown/hidden when the Jetpack module is activated/deactivated respectively.

2.3
-----
- Improvement: improved Dynamic Type support in the body of the notification in the Notifications tab.

2.2
-----
- improvement: opting out of Tracks syncs with WordPress.com
 
2.1
-----
- improvement: improved support for RTL languages in the Dashboard
- enhancement: You can now view product images on orders. Tapping on Products in Orders will present a view-only version of the Product's Details.
 
2.0
-----
- bugfix: dates in the Order Details screen are now localised.
- improvement: improved support for larger font sizes in the login screen
 
1.9
-----
- bugfix: fixes "Unable to load content" error message when attempting to get Top Performers content.
- new feature: You can now manually add shipment tracking to an Order. This feature is for users who have the [Shipment Tracking plugin](https://woocommerce.com/products/shipment-tracking) installed.
- bugfix: fixes Store Picker: some users are unable to continue after logging in.
- bugfix: fixes a crash when the network connection is slow
 
1.8
-----

1.7.1
-----
- Fixed a bug where Order List did not load for some users.
- update: this app supports iOS 12.0 and up.
- improvement: improved support for large text sizes.
- bugfix: fixes Order List not loading for some users.
- bugfix: fixes "Unable to load content" error message when attempting to get Top Performers content.
 
1.7
-----
- improvement: you can now log in using a site address.

1.6
-----
- improvement: Tracking numbers can now be copied to the pasteboard from the order details screen.

1.5
-----
- bugfix: Sometimes Settings would style all the options like "Log Out". No longer happens now.
- bugfix: order status refreshes upon pull-to-refresh in Order Details
- bugfix: payment status label background color showing up beyond rounded border
- improvement: change top performers text from "Total Product Order" to "Total orders" for clarity
- bugfix: fixed an issue on the order details screen where the shipment tracking dates were incorrect

1.4
-----
- bugfix: fix a crash happening on log out
- new feature: Add shipment tracking to Order Details screen
- improvement: The store switcher now allows you to go back to the previous screen without logging you out
- improvement: Custom order status labels are now supported! Instead of just displaying the order status slug and capitalizing the slug, the custom order status label will now be fetched from the server and properly displayed.
- improvement: Filtering by custom order status now supported!
- new feature: You can now manually change the status of an order on the order details screen
- bugfix: correctly flips chevron on Dashboard > New Orders, to support RTL languages.
- bugfix: fixed an issue on the order details screen where the shipment tracking dates were incorrect

1.3
-----
- bugfix: Allows for decimal quantities which some extensions have
- new feature: quick site select. Navigate to Settings > select row with store website.
- improvement: Updated the colors of the bars in the charts for better readability
- improvement: Present an error message with an option to retry when adding a note to an order fails
- improvement: Present an error message with an option to retry when fulfilling an order fails
- bugfix: Log out of the current account right after selecting "Try another account" in store picker
- improvement: Use the store name for the title of the view in "My store" tab
- improvement: Add an alert to let the user know about our new store switcher
- improvement: Display Address in Order Details screen unless every field is empty<|MERGE_RESOLUTION|>--- conflicted
+++ resolved
@@ -5,12 +5,9 @@
 - [*] Removed fulfillment screen and moved fulfillment to the order details screen. [https://github.com/woocommerce/woocommerce-ios/pull/3453]
 - [*] Fix: billing information action sheets now are presented correctly on iPad. [https://github.com/woocommerce/woocommerce-ios/pull/3457]
 - [*] fix: the rows in the product search list now don't have double separators. [https://github.com/woocommerce/woocommerce-ios/pull/3456]
-<<<<<<< HEAD
-- [*] fix: in Settings > Switch Store, the spinner in the "Continue" button at the bottom is now visible in dark mode. [https://github.com/woocommerce/woocommerce-ios/pull/3468]
-=======
 - [*] fix: when adding a note to an order, the text gets no more deleted if you tap on “Email note to customer”. [https://github.com/woocommerce/woocommerce-ios/pull/3473]
 - [*] fix: now we don't show any more similar alert notices if an error occurred. [https://github.com/woocommerce/woocommerce-ios/pull/3474]
->>>>>>> ca3f6f43
+- [*] fix: in Settings > Switch Store, the spinner in the "Continue" button at the bottom is now visible in dark mode. [https://github.com/woocommerce/woocommerce-ios/pull/3468]
 
 
 5.8
