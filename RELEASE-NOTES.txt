3.3
-----
<<<<<<< HEAD
- bugfix: Fulfill Order screen now displays full customer provided note, instead of cutting it to a single line.
 
=======
- bugfix: Fixed clipped content on section headings with larger font sizes

>>>>>>> b5ff63fd
3.2
-----
- Experimental: a Products feature switch is visible in Settings > Experimental Features that shows/hides the Products tab with a Work In Progress banner at the top.
- Experimental: if a Product has variations, the variants info are shown on the Product Details that navigates to a list of variations with each price or visibility shown.
- Enhancement: Support for dark mode
- bugfix: Settings no longer convert to partial dark mode.
 
3.1
-----
- The order detail view now includes the shipping method of the order.
- Enhancement: The Reviews tab now presents all the Product Reviews
- Updated appearance of Order Details - temporarily disabling dark mode.
- bugfix: fixed UI appearance on cells of Order List when tapping with dark mode enabled.
- bugfix: Reviews no longer convert to partial dark mode. Dark mode coming soon!
- bugfix: Order Details now has the right space between cells.
- bugfix: update the new stats endpoint for WC Admin plugin version 0.22+, and notify the user about the minimum plugin version when they cannot see the new stats. It'd be great to also mention this in the App Store release notes: the new stats UI now requires WC Admin plugin version 0.22+.

3.0
-----
- bugfix: for sites with empty site time zone in the API (usually with UTC specified in wp-admin settings) and when the site time zone is not GMT+0, the stats v4 data no longer has the wrong boundaries (example in #1357).
- bugfix: fixed a UI appearance problem on mail composer on iOS 13.
 
2.9
-----
- bugfix: the badge "9+" on the Orders tab doesn't overlap with the tab label on iPhone SE/8 landscape now, and polished based on design spec.
- bugfix: the Top Performers in the new stats page should not have a dark header bar when launching the app in Dark mode.
- Enhancement: preselect current Order status when editing the status with a list of order statuses.
- bugfix: on Orders tab, the order status filter now stays after changing an Order status.
 
2.8
-----
 
2.7
-----
- Enhancement: Enhancements to the Order Details screen, adding more customer information.
- bugfix: the App Logs shouldn't be editable, only copy / paste.
- bugfix: Reviews were not localized.
- bugfix: On log in, some users would see the Continue button but be unable to Continue, due to errors with the account. A new "Try another account" button has been added as an option.
- bugfix: Product Details page was displaying the Price in the wrong currency.
- Enhancement: removed the "New Orders" card from the My store tab, now that the Orders tab displays the same information.
- Added brand new stats page for user with the WooCommerce Admin plugin and provided an option for users to opt in or out directly from the Settings page.
- bugfix: Order Details: icon on "Details" cell for fulfilled order can be wrong.
 
2.6
-----
- bugfix: 9+ orders in the orders badge text is now easier to read
- bugfix: Keep those sign-in bugs coming! We tracked down and fixed a `Log in with Jetpack` issue, where users with a Byte Order Mark in their `wp-config.php` file were returning error responses during API requests. These users would see their store listed in the sign-in screen, but were unable to tap the Continue button.
- bugfix: prevents a potential edge case where the login screen could be dismissed in a future version of iOS.
- bugfix: While tuning up the behind-the-scenes for Order Detail screens, we accidentally lost the ability to automatically download any missing product images. Product image downloads restored!

2.5
-----
- bugfix: on certain devices, pulling down to refresh on Order Details screen used to result in weird UI with misplaced labels. Should be fixed in this release.
- Enhancement: Display a badge in the bottom tab, overlapping the Orders icon, to indicate the number of orders processing.
- Enhancement: The Notifications tab has been replaced by Reviews 

2.4
-----
- New feature: in Order Details > Shipment Tracking, a new action is added to the "more" action menu for copying tracking number.
- Enhancement: updated the footer in Settings to inform users that we're hiring.
- bugfix & improvement: when Jetpack site stats module is turned off or when user has no permission to view site stats, the generic error toast is not shown to the user anymore. Additionally, the visitors stats UI is shown/hidden when the Jetpack module is activated/deactivated respectively.

2.3
-----
- Improvement: improved Dynamic Type support in the body of the notification in the Notifications tab.

2.2
-----
- improvement: opting out of Tracks syncs with WordPress.com
 
2.1
-----
- improvement: improved support for RTL languages in the Dashboard
- enhancement: You can now view product images on orders. Tapping on Products in Orders will present a view-only version of the Product's Details.
 
2.0
-----
- bugfix: dates in the Order Details screen are now localised.
- improvement: improved support for larger font sizes in the login screen
 
1.9
-----
- bugfix: fixes "Unable to load content" error message when attempting to get Top Performers content.
- new feature: You can now manually add shipment tracking to an Order. This feature is for users who have the [Shipment Tracking plugin](https://woocommerce.com/products/shipment-tracking) installed.
- bugfix: fixes Store Picker: some users are unable to continue after logging in.
- bugfix: fixes a crash when the network connection is slow
 
1.8
-----

1.7.1
-----
- Fixed a bug where Order List did not load for some users.
- update: this app supports iOS 12.0 and up.
- improvement: improved support for large text sizes.
- bugfix: fixes Order List not loading for some users.
- bugfix: fixes "Unable to load content" error message when attempting to get Top Performers content.
 
1.7
-----
- improvement: you can now log in using a site address.

1.6
-----
- improvement: Tracking numbers can now be copied to the pasteboard from the order details screen.

1.5
-----
- bugfix: Sometimes Settings would style all the options like "Log Out". No longer happens now.
- bugfix: order status refreshes upon pull-to-refresh in Order Details
- bugfix: payment status label background color showing up beyond rounded border
- improvement: change top performers text from "Total Product Order" to "Total orders" for clarity
- bugfix: fixed an issue on the order details screen where the shipment tracking dates were incorrect

1.4
-----
- bugfix: fix a crash happening on log out
- new feature: Add shipment tracking to Order Details screen
- improvement: The store switcher now allows you to go back to the previous screen without logging you out
- improvement: Custom order status labels are now supported! Instead of just displaying the order status slug and capitalizing the slug, the custom order status label will now be fetched from the server and properly displayed.
- improvement: Filtering by custom order status now supported!
- new feature: You can now manually change the status of an order on the order details screen
- bugfix: correctly flips chevron on Dashboard > New Orders, to support RTL languages.
- bugfix: fixed an issue on the order details screen where the shipment tracking dates were incorrect

1.3
-----
- bugfix: Allows for decimal quantities which some extensions have
- new feature: quick site select. Navigate to Settings > select row with store website.
- improvement: Updated the colors of the bars in the charts for better readability
- improvement: Present an error message with an option to retry when adding a note to an order fails
- improvement: Present an error message with an option to retry when fulfilling an order fails
- bugfix: Log out of the current account right after selecting "Try another account" in store picker
- improvement: Use the store name for the title of the view in "My store" tab
- improvement: Add an alert to let the user know about our new store switcher
- improvement: Display Address in Order Details screen unless every field is empty<|MERGE_RESOLUTION|>--- conflicted
+++ resolved
@@ -1,12 +1,9 @@
 3.3
 -----
-<<<<<<< HEAD
 - bugfix: Fulfill Order screen now displays full customer provided note, instead of cutting it to a single line.
  
-=======
 - bugfix: Fixed clipped content on section headings with larger font sizes
 
->>>>>>> b5ff63fd
 3.2
 -----
 - Experimental: a Products feature switch is visible in Settings > Experimental Features that shows/hides the Products tab with a Work In Progress banner at the top.
