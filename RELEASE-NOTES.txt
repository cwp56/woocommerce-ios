--- conflicted
+++ resolved
@@ -1,11 +1,8 @@
 5.3
 -----
-<<<<<<< HEAD
 - [*] Opening a product variation from outside of the Products tab (e.g. order details, top performers) now shows editable product variation details and this product variation does not appear in the Products tab anymore.
-=======
 - [*] Enhancement: when not saving a product as "published", the in-progress modal now shows title and message like "saving your product" instead of "publishing your product".
 - [*] In product and variation list, the stock quantity is not shown anymore when stock management is disabled.
->>>>>>> 6461333f
 - [internal] #2883 Renamed a product database table (Attribute) to GenericAttribute. This adds a new database migration. 
 
  
