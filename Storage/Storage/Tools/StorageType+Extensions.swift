--- conflicted
+++ resolved
@@ -164,7 +164,13 @@
         return allObjects(ofType: ShipmentTrackingProvider.self, matching: predicate, sortedBy: [descriptor])
     }
 
-<<<<<<< HEAD
+    /// Retrieves a stored ShipmentTrackingProvider for the provided siteID.
+    ///
+    public func loadShipmentTrackingProvider(siteID: Int, name: String) -> ShipmentTrackingProvider? {
+        let predicate = NSPredicate(format: "siteID = %ld AND name ==[c] %@", siteID, name)
+        return firstObject(ofType: ShipmentTrackingProvider.self, matching: predicate)
+    }
+
     /// Retrieves all of the stored Products for the provided siteID.
     ///
     public func loadProducts(siteID: Int) -> [Product]? {
@@ -178,10 +184,5 @@
     public func loadProduct(siteID: Int, productID: Int) -> Product? {
         let predicate = NSPredicate(format: "siteID = %ld AND productID = %ld", siteID, productID)
         return firstObject(ofType: Product.self, matching: predicate)
-=======
-    public func loadShipmentTrackingProvider(siteID: Int, name: String) -> ShipmentTrackingProvider? {
-        let predicate = NSPredicate(format: "siteID = %ld AND name ==[c] %@", siteID, name)
-        return firstObject(ofType: ShipmentTrackingProvider.self, matching: predicate)
->>>>>>> 18ea6893
     }
 }