import Foundation
import Alamofire


/// Order: Remote Endpoints
///
public class OrdersRemote: Remote {

    /// Retrieves all of the `Orders` available.
    ///
    /// - Parameters:
    ///     - siteID: Site for which we'll fetch remote orders.
    ///     - status: Filters the Orders by the specified Status, if any.
    ///     - pageNumber: Number of page that should be retrieved.
    ///     - pageSize: Number of Orders to be retrieved per page.
    ///     - completion: Closure to be executed upon completion.
    ///
    public func loadAllOrders(for siteID: Int,
                              statusKey: String? = nil,
                              pageNumber: Int = Defaults.pageNumber,
                              pageSize: Int = Defaults.pageSize,
                              completion: @escaping ([Order]?, Error?) -> Void) {
        let parameters = [
            ParameterKeys.page: String(pageNumber),
            ParameterKeys.perPage: String(pageSize),
            ParameterKeys.statusKey: statusKey ?? Defaults.statusAny,
            ParameterKeys.fields: ParameterValues.fieldValues
        ]

        let path = Constants.ordersPath
        let request = JetpackRequest(wooApiVersion: .mark3, method: .get, siteID: siteID, path: path, parameters: parameters)
        let mapper = OrderListMapper(siteID: siteID)

        enqueue(request, mapper: mapper, completion: completion)
    }

    /// Retrieves a specific `Order`
    ///
    /// - Parameters:
    ///     - siteID: Site which hosts the Order.
    ///     - orderID: Identifier of the Order.
    ///     - completion: Closure to be executed upon completion.
    ///
    public func loadOrder(for siteID: Int, orderID: Int, completion: @escaping (Order?, Error?) -> Void) {
        let parameters = [
            ParameterKeys.fields: ParameterValues.fieldValues
        ]

        let path = "\(Constants.ordersPath)/\(orderID)"
        let request = JetpackRequest(wooApiVersion: .mark3, method: .get, siteID: siteID, path: path, parameters: parameters)
        let mapper = OrderMapper(siteID: siteID)

        enqueue(request, mapper: mapper, completion: completion)
    }

    /// Retrieves the notes for a specific `Order`
    ///
    /// - Parameters:
    ///     - siteID: Site which hosts the Order.
    ///     - orderID: Identifier of the Order.
    ///     - completion: Closure to be executed upon completion.
    ///
    public func loadOrderNotes(for siteID: Int, orderID: Int, completion: @escaping ([OrderNote]?, Error?) -> Void) {
        let path = "\(Constants.ordersPath)/\(orderID)/\(Constants.notesPath)/"
        let request = JetpackRequest(wooApiVersion: .mark3, method: .get, siteID: siteID, path: path, parameters: nil)
        let mapper = OrderNotesMapper()

        enqueue(request, mapper: mapper, completion: completion)
    }

    /// Retrieves all of the `Orders` available.
    ///
    /// - Parameters:
    ///     - siteID: Site for which we'll fetch remote orders.
    ///     - keyword: Search string that should be matched by the orders.
    ///     - pageNumber: Number of page that should be retrieved.
    ///     - pageSize: Number of Orders to be retrieved per page.
    ///     - completion: Closure to be executed upon completion.
    ///
    public func searchOrders(for siteID: Int,
                             keyword: String,
                             pageNumber: Int = Defaults.pageNumber,
                             pageSize: Int = Defaults.pageSize,
                             completion: @escaping ([Order]?, Error?) -> Void) {
        let parameters = [
            ParameterKeys.keyword: keyword,
            ParameterKeys.page: String(pageNumber),
            ParameterKeys.perPage: String(pageSize),
            ParameterKeys.statusKey: Defaults.statusAny,
            ParameterKeys.fields: ParameterValues.fieldValues
        ]

        let path = Constants.ordersPath
        let request = JetpackRequest(wooApiVersion: .mark3, method: .get, siteID: siteID, path: path, parameters: parameters)
        let mapper = OrderListMapper(siteID: siteID)

        enqueue(request, mapper: mapper, completion: completion)
    }

    /// Updates the `OrderStatus` of a given Order.
    ///
    /// - Parameters:
    ///     - siteID: Site which hosts the Order.
    ///     - orderID: Identifier of the Order to be updated.
    ///     - status: New Status to be set.
    ///     - completion: Closure to be executed upon completion.
    ///
    public func updateOrder(from siteID: Int, orderID: Int, statusKey: String, completion: @escaping (Order?, Error?) -> Void) {
        let path = "\(Constants.ordersPath)/" + String(orderID)
        let parameters = [ParameterKeys.statusKey: statusKey]
        let mapper = OrderMapper(siteID: siteID)

        let request = JetpackRequest(wooApiVersion: .mark3, method: .post, siteID: siteID, path: path, parameters: parameters)
        enqueue(request, mapper: mapper, completion: completion)
    }

    /// Adds an order note to a specific Order.
    ///
    /// - Parameters:
    ///     - siteID: Site which hosts the Order.
    ///     - orderID: Identifier of the Order to be updated.
    ///     - isCustomerNote: if true, the note will be shown to customers and they will be notified.
    ///                       if false, the note will be for admin reference only. Default is false.
    ///     - note: The note to be posted.
    ///     - completion: Closure to be executed upon completion.
    ///
    public func addOrderNote(for siteID: Int, orderID: Int, isCustomerNote: Bool, with note: String, completion: @escaping (OrderNote?, Error?) -> Void) {
        let path = "\(Constants.ordersPath)/" + String(orderID) + "/" + "\(Constants.notesPath)"
        let parameters = [ParameterKeys.note: note,
                          ParameterKeys.customerNote: String(isCustomerNote),
                          ParameterKeys.addedByUser: String(true)] // This will always be true when creating notes in-app
        let mapper = OrderNoteMapper()

        let request = JetpackRequest(wooApiVersion: .mark3, method: .post, siteID: siteID, path: path, parameters: parameters)
        enqueue(request, mapper: mapper, completion: completion)
    }

    /// Retrieves the number of Orders available for all order statuses
    ///
    /// - Parameters:
    ///     - siteID: Site for which we'll fetch the order count.
    ///     - ststusKey: the order status slug
    ///     - completion: Closure to be executed upon completion.
    ///
    public func countOrders(for siteID: Int, statusKey: String, completion: @escaping (OrderCount?, Error?) -> Void) {
<<<<<<< HEAD
        let path = "\(Constants.totalsPath)"
=======
>>>>>>> 8fe58cdf
        let parameters = [ParameterKeys.statusKey: statusKey]

        let mapper = OrderCountMapper(siteID: siteID)

<<<<<<< HEAD
        let request = JetpackRequest(wooApiVersion: .mark3, method: .get, siteID: siteID, path: path, parameters: parameters)
=======
        let request = JetpackRequest(wooApiVersion: .mark3, method: .get, siteID: siteID, path: Constants.totalsPath, parameters: parameters)
>>>>>>> 8fe58cdf
        enqueue(request, mapper: mapper, completion: completion)
    }
}


// MARK: - Constants!
//
public extension OrdersRemote {
    enum Defaults {
        public static let pageSize: Int     = 25
        public static let pageNumber: Int   = 1
        public static let statusAny: String = "any"
    }

    private enum Constants {
        static let ordersPath: String       = "orders"
        static let notesPath: String        = "notes"
        static let totalsPath: String       = "reports/orders/totals"
    }

    private enum ParameterKeys {
        static let addedByUser: String      = "added_by_user"
        static let customerNote: String     = "customer_note"
        static let keyword: String          = "search"
        static let note: String             = "note"
        static let page: String             = "page"
        static let perPage: String          = "per_page"
        static let statusKey: String        = "status"
        static let fields: String           = "_fields"
    }

    enum ParameterValues {
        static let fieldValues: String = """
            id,parent_id,number,status,currency,customer_id,customer_note,date_created_gmt,date_modified_gmt,date_paid_gmt,discount_total,discount_tax,shipping_total,shipping_tax,total,total_tax,payment_method_title,line_items,shipping,billing,coupon_lines
            """
    }
}<|MERGE_RESOLUTION|>--- conflicted
+++ resolved
@@ -143,19 +143,11 @@
     ///     - completion: Closure to be executed upon completion.
     ///
     public func countOrders(for siteID: Int, statusKey: String, completion: @escaping (OrderCount?, Error?) -> Void) {
-<<<<<<< HEAD
-        let path = "\(Constants.totalsPath)"
-=======
->>>>>>> 8fe58cdf
         let parameters = [ParameterKeys.statusKey: statusKey]
 
         let mapper = OrderCountMapper(siteID: siteID)
 
-<<<<<<< HEAD
-        let request = JetpackRequest(wooApiVersion: .mark3, method: .get, siteID: siteID, path: path, parameters: parameters)
-=======
         let request = JetpackRequest(wooApiVersion: .mark3, method: .get, siteID: siteID, path: Constants.totalsPath, parameters: parameters)
->>>>>>> 8fe58cdf
         enqueue(request, mapper: mapper, completion: completion)
     }
 }
